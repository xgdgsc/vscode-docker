--- conflicted
+++ resolved
@@ -1,148 +1,142 @@
-/*---------------------------------------------------------------------------------------------
- *  Copyright (c) Microsoft Corporation. All rights reserved.
- *  Licensed under the MIT License. See LICENSE.md in the project root for license information.
- *--------------------------------------------------------------------------------------------*/
-
-import * as fse from 'fs-extra';
-import * as path from 'path';
-<<<<<<< HEAD
-import { WorkspaceFolder } from 'vscode';
-import { DebugContext, DebugHelper, InitializeDebugContext, ResolvedDebugConfiguration, ResolvedDebugConfigurationOptions } from '../DebugHelper';
-import { DebugConfigurationBase, DockerDebugConfigurationBase } from '../DockerDebugConfigurationBase';
-=======
-import { CancellationToken, WorkspaceFolder } from 'vscode';
-import { DebugHelper, ResolvedDebugConfiguration, ResolvedDebugConfigurationOptions } from '../DebugHelper';
-import { DebugConfigurationBase, DockerDebugConfigurationBase, DockerServerReadyAction } from '../DockerDebugConfigurationBase';
->>>>>>> 6e322789
-import { DockerDebugConfiguration } from '../DockerDebugConfigurationProvider';
-
-interface NodePackage {
-    name?: string;
-}
-
-export interface NodeDebugOptions {
-    protocol?: string;
-    port?: number;
-    address?: string;
-    sourceMaps?: boolean;
-    outFiles?: string[];
-    autoAttachChildProcesses?: boolean;
-    timeout?: number;
-    stopOnEntry?: boolean;
-    localRoot?: string;
-    remoteRoot?: string;
-    smartStep?: boolean;
-    skipFiles?: string[];
-    trace?: boolean;
-}
-
-export interface NodeDockerDebugOptions extends NodeDebugOptions {
-    package?: string;
-}
-
-export interface NodeDebugConfiguration extends DebugConfigurationBase, NodeDebugOptions {
-}
-
-export interface NodeDockerDebugConfiguration extends DockerDebugConfigurationBase {
-    node?: NodeDockerDebugOptions;
-}
-
-export class NodeDebugHelper implements DebugHelper {
-    public async provideDebugConfigurations(context: InitializeDebugContext): Promise<DockerDebugConfiguration[]> {
-        return [
-            {
-                name: 'Docker Node.js Launch',
-                type: 'docker-launch',
-                request: 'launch',
-                preLaunchTask: 'docker-run: debug',
-                platform: 'node'
-            }
-        ];
-    }
-
-    public async resolveDebugConfiguration(context: DebugContext, debugConfiguration: NodeDockerDebugConfiguration): Promise<ResolvedDebugConfiguration | undefined> {
-        const options = debugConfiguration.node || {};
-
-        const packagePath = NodeDebugHelper.inferPackagePath(options.package, context.folder);
-        const packageName = await NodeDebugHelper.inferPackageName(packagePath);
-
-        let numBrowserOptions = [debugConfiguration.launchBrowser, debugConfiguration.serverReadyAction, debugConfiguration.dockerServerReadyAction].filter(property => property !== undefined).length;
-
-        if (numBrowserOptions > 1) {
-            throw new Error(`Only one of the 'launchBrowser', 'serverReadyAction', and 'dockerServerReadyAction' properties may be set at a time.`);
-        }
-
-        const containerName = NodeDebugHelper.inferContainerName(packageName);
-
-        const dockerServerReadyAction: DockerServerReadyAction = numBrowserOptions === 1
-            ? debugConfiguration.dockerServerReadyAction
-            : {
-                containerName
-            };
-
-        const dockerOptions: ResolvedDebugConfigurationOptions = {
-            containerNameToKill: containerName,
-            dockerServerReadyAction,
-            removeContainerAfterDebug: debugConfiguration.removeContainerAfterDebug
-        };
-
-        const resolvedConfiguration: NodeDebugConfiguration = {
-            ...options,
-            name: debugConfiguration.name,
-            dockerOptions,
-            preLaunchTask: debugConfiguration.preLaunchTask,
-            request: 'attach',
-            type: 'node2'
-        };
-
-        if (resolvedConfiguration.localRoot === undefined) {
-            // tslint:disable-next-line: no-invalid-template-strings
-            resolvedConfiguration.localRoot = '${workspaceFolder}';
-        }
-
-        if (resolvedConfiguration.port === undefined) {
-            resolvedConfiguration.port = 9229;
-        }
-
-        if (resolvedConfiguration.remoteRoot === undefined) {
-            resolvedConfiguration.remoteRoot = '/usr/src/app';
-        }
-
-        return await Promise.resolve(resolvedConfiguration);
-    }
-
-    private static inferPackagePath(packageFile: string | undefined, folder: WorkspaceFolder): string {
-        if (packageFile !== undefined) {
-            return this.resolveFilePath(packageFile, folder);
-        } else {
-            return path.join(folder.uri.fsPath, 'package.json');
-        }
-    }
-
-    private static async inferPackageName(packagePath: string): Promise<string> {
-        const packageJson = await fse.readFile(packagePath, 'utf8');
-        const packageContent = <NodePackage>JSON.parse(packageJson);
-
-        if (packageContent.name !== undefined) {
-            return packageContent.name;
-        } else {
-            const packageBaseDirName = await Promise.resolve(path.basename(path.dirname(packagePath)));
-
-            return packageBaseDirName;
-        }
-    }
-
-    private static inferContainerName(packageName: string): string {
-        return `${packageName}-dev`;
-    }
-
-    private static resolveFilePath(filePath: string, folder: WorkspaceFolder): string {
-        const replacedPath = filePath.replace(/\$\{workspaceFolder\}/gi, folder.uri.fsPath);
-
-        return path.resolve(folder.uri.fsPath, replacedPath);
-    }
-}
-
-const nodeDebugHelper = new NodeDebugHelper();
-
-export default nodeDebugHelper;
+/*---------------------------------------------------------------------------------------------
+ *  Copyright (c) Microsoft Corporation. All rights reserved.
+ *  Licensed under the MIT License. See LICENSE.md in the project root for license information.
+ *--------------------------------------------------------------------------------------------*/
+
+import * as fse from 'fs-extra';
+import * as path from 'path';
+import { WorkspaceFolder } from 'vscode';
+import { DebugContext, DebugHelper, InitializeDebugContext, ResolvedDebugConfiguration, ResolvedDebugConfigurationOptions } from '../DebugHelper';
+import { DebugConfigurationBase, DockerDebugConfigurationBase, DockerServerReadyAction } from '../DockerDebugConfigurationBase';
+import { DockerDebugConfiguration } from '../DockerDebugConfigurationProvider';
+
+interface NodePackage {
+    name?: string;
+}
+
+export interface NodeDebugOptions {
+    protocol?: string;
+    port?: number;
+    address?: string;
+    sourceMaps?: boolean;
+    outFiles?: string[];
+    autoAttachChildProcesses?: boolean;
+    timeout?: number;
+    stopOnEntry?: boolean;
+    localRoot?: string;
+    remoteRoot?: string;
+    smartStep?: boolean;
+    skipFiles?: string[];
+    trace?: boolean;
+}
+
+export interface NodeDockerDebugOptions extends NodeDebugOptions {
+    package?: string;
+}
+
+export interface NodeDebugConfiguration extends DebugConfigurationBase, NodeDebugOptions {
+}
+
+export interface NodeDockerDebugConfiguration extends DockerDebugConfigurationBase {
+    node?: NodeDockerDebugOptions;
+}
+
+export class NodeDebugHelper implements DebugHelper {
+    public async provideDebugConfigurations(context: InitializeDebugContext): Promise<DockerDebugConfiguration[]> {
+        return [
+            {
+                name: 'Docker Node.js Launch',
+                type: 'docker-launch',
+                request: 'launch',
+                preLaunchTask: 'docker-run: debug',
+                platform: 'node'
+            }
+        ];
+    }
+
+    public async resolveDebugConfiguration(context: DebugContext, debugConfiguration: NodeDockerDebugConfiguration): Promise<ResolvedDebugConfiguration | undefined> {
+        const options = debugConfiguration.node || {};
+
+        const packagePath = NodeDebugHelper.inferPackagePath(options.package, context.folder);
+        const packageName = await NodeDebugHelper.inferPackageName(packagePath);
+
+        let numBrowserOptions = [debugConfiguration.launchBrowser, debugConfiguration.serverReadyAction, debugConfiguration.dockerServerReadyAction].filter(property => property !== undefined).length;
+
+        if (numBrowserOptions > 1) {
+            throw new Error(`Only one of the 'launchBrowser', 'serverReadyAction', and 'dockerServerReadyAction' properties may be set at a time.`);
+        }
+
+        const containerName = NodeDebugHelper.inferContainerName(packageName);
+
+        const dockerServerReadyAction: DockerServerReadyAction = numBrowserOptions === 1
+            ? debugConfiguration.dockerServerReadyAction
+            : {
+                containerName
+            };
+
+        const dockerOptions: ResolvedDebugConfigurationOptions = {
+            containerNameToKill: containerName,
+            dockerServerReadyAction,
+            removeContainerAfterDebug: debugConfiguration.removeContainerAfterDebug
+        };
+
+        const resolvedConfiguration: NodeDebugConfiguration = {
+            ...options,
+            name: debugConfiguration.name,
+            dockerOptions,
+            preLaunchTask: debugConfiguration.preLaunchTask,
+            request: 'attach',
+            type: 'node2'
+        };
+
+        if (resolvedConfiguration.localRoot === undefined) {
+            // tslint:disable-next-line: no-invalid-template-strings
+            resolvedConfiguration.localRoot = '${workspaceFolder}';
+        }
+
+        if (resolvedConfiguration.port === undefined) {
+            resolvedConfiguration.port = 9229;
+        }
+
+        if (resolvedConfiguration.remoteRoot === undefined) {
+            resolvedConfiguration.remoteRoot = '/usr/src/app';
+        }
+
+        return await Promise.resolve(resolvedConfiguration);
+    }
+
+    private static inferPackagePath(packageFile: string | undefined, folder: WorkspaceFolder): string {
+        if (packageFile !== undefined) {
+            return this.resolveFilePath(packageFile, folder);
+        } else {
+            return path.join(folder.uri.fsPath, 'package.json');
+        }
+    }
+
+    private static async inferPackageName(packagePath: string): Promise<string> {
+        const packageJson = await fse.readFile(packagePath, 'utf8');
+        const packageContent = <NodePackage>JSON.parse(packageJson);
+
+        if (packageContent.name !== undefined) {
+            return packageContent.name;
+        } else {
+            const packageBaseDirName = await Promise.resolve(path.basename(path.dirname(packagePath)));
+
+            return packageBaseDirName;
+        }
+    }
+
+    private static inferContainerName(packageName: string): string {
+        return `${packageName}-dev`;
+    }
+
+    private static resolveFilePath(filePath: string, folder: WorkspaceFolder): string {
+        const replacedPath = filePath.replace(/\$\{workspaceFolder\}/gi, folder.uri.fsPath);
+
+        return path.resolve(folder.uri.fsPath, replacedPath);
+    }
+}
+
+const nodeDebugHelper = new NodeDebugHelper();
+
+export default nodeDebugHelper;