/*---------------------------------------------------------------------------------------------
 *  Copyright (c) Microsoft Corporation. All rights reserved.
 *  Licensed under the MIT License. See LICENSE.md in the project root for license information.
 *--------------------------------------------------------------------------------------------*/

import { CancellationToken, debug, DebugConfiguration, DebugConfigurationProvider, ProviderResult, WorkspaceFolder } from 'vscode';
<<<<<<< HEAD
import { callWithTelemetryAndErrorHandling, IActionContext } from 'vscode-azureextensionui';
import { ext } from '../extensionVariables';
import { quickPickWorkspaceFolder } from '../utils/quickPickWorkspaceFolder';
import { DockerClient } from './coreclr/CliDockerClient';
import { addDebugConfiguration, DebugContext, DebugHelper, InitializeDebugContext, ResolvedDebugConfiguration } from './DebugHelper';
=======
import { callWithTelemetryAndErrorHandling } from 'vscode-azureextensionui';
import { quickPickWorkspaceFolder } from '../utils/quickPickWorkspaceFolder';
import { DockerClient } from './coreclr/CliDockerClient';
import { DebugHelper, ResolvedDebugConfiguration } from './DebugHelper';
>>>>>>> 6e322789
import { DockerPlatform, getPlatform } from './DockerPlatformHelper';
import { NetCoreDockerDebugConfiguration } from './netcore/NetCoreDebugHelper';
import { NodeDockerDebugConfiguration } from './node/NodeDebugHelper';

export interface DockerDebugConfiguration extends NetCoreDockerDebugConfiguration, NodeDockerDebugConfiguration {
    platform?: DockerPlatform;
}

export class DockerDebugConfigurationProvider implements DebugConfigurationProvider {
    constructor(
        private readonly dockerClient: DockerClient,
        private readonly helpers: { [key in DockerPlatform]: DebugHelper }
    ) { }

    public provideDebugConfigurations(folder: WorkspaceFolder | undefined, token?: CancellationToken): ProviderResult<DebugConfiguration[]> {
        return undefined;
    }

    public resolveDebugConfiguration(folder: WorkspaceFolder | undefined, debugConfiguration: DockerDebugConfiguration, token?: CancellationToken): ProviderResult<DebugConfiguration | undefined> {
        const debugPlatform = getPlatform(debugConfiguration);
        return callWithTelemetryAndErrorHandling(
            `docker-launch/${debugPlatform || 'unknown'}`,
            async (actionContext: IActionContext) => await this.resolveDebugConfigurationInternal(
                {
                    folder: folder || await quickPickWorkspaceFolder('To debug with Docker you must first open a folder or workspace in VS Code.'),
                    platform: debugPlatform,
                    actionContext: actionContext
                },
                debugConfiguration));
    }

<<<<<<< HEAD
    public async initializeForDebugging(context: InitializeDebugContext, options: { [key: string]: string }): Promise<void> {
        const helper = this.getHelper(context.platform);

        const debugConfigurations = await helper.provideDebugConfigurations(context, options);

        await ext.buildTaskProvider.initializeBuildTasks(context, options);
        await ext.runTaskProvider.initializeRunTasks(context, options);

        for (const debugConfiguration of debugConfigurations) {
            await addDebugConfiguration(debugConfiguration);
        }
    }

    private async resolveDebugConfigurationInternal(context: DebugContext, originalConfiguration: DockerDebugConfiguration): Promise<DockerDebugConfiguration | undefined> {
        const helper = this.getHelper(context.platform);
=======
    private async resolveDebugConfigurationInternal(folder: WorkspaceFolder | undefined, originalConfiguration: DockerDebugConfiguration, platform: DockerPlatform, token?: CancellationToken): Promise<DockerDebugConfiguration | undefined> {
        folder = folder || await quickPickWorkspaceFolder('To debug with Docker you must first open a folder or workspace in VS Code.');

        const helper = this.getHelper(platform);
>>>>>>> 6e322789

        const resolvedConfiguration = await helper.resolveDebugConfiguration(context, originalConfiguration);

        if (resolvedConfiguration) {
            await this.registerRemoveContainerAfterDebugging(resolvedConfiguration);
        }

        return resolvedConfiguration;
    }

    private async registerRemoveContainerAfterDebugging(resolvedConfiguration: ResolvedDebugConfiguration): Promise<void> {
        if (resolvedConfiguration.dockerOptions !== undefined
            && (resolvedConfiguration.dockerOptions.removeContainerAfterDebug === undefined || resolvedConfiguration.dockerOptions.removeContainerAfterDebug)
            && resolvedConfiguration.dockerOptions.containerNameToKill !== undefined) {
            const disposable = debug.onDidTerminateDebugSession(async session => {
                const sessionConfiguration = <ResolvedDebugConfiguration>session.configuration;

                try {
                    if (sessionConfiguration
                        && sessionConfiguration.dockerOptions
                        && sessionConfiguration.dockerOptions.containerNameToKill === resolvedConfiguration.dockerOptions.containerNameToKill) {
                        await this.dockerClient.removeContainer(resolvedConfiguration.dockerOptions.containerNameToKill, { force: true });
                        disposable.dispose();
                    } else {
                        return; // Return without disposing--this isn't our debug session
                    }
                } catch {
                    disposable.dispose();
                }
            });
        }
    }

    private getHelper(platform: DockerPlatform): DebugHelper {
        const helper = this.helpers[platform];

        if (!helper) {
            throw new Error(`The platform '${platform}' is not currently supported for Docker debugging.`);
        }

        return helper;
    }
}
<|MERGE_RESOLUTION|>--- conflicted
+++ resolved
@@ -1,114 +1,88 @@
-/*---------------------------------------------------------------------------------------------
- *  Copyright (c) Microsoft Corporation. All rights reserved.
- *  Licensed under the MIT License. See LICENSE.md in the project root for license information.
- *--------------------------------------------------------------------------------------------*/
-
-import { CancellationToken, debug, DebugConfiguration, DebugConfigurationProvider, ProviderResult, WorkspaceFolder } from 'vscode';
-<<<<<<< HEAD
-import { callWithTelemetryAndErrorHandling, IActionContext } from 'vscode-azureextensionui';
-import { ext } from '../extensionVariables';
-import { quickPickWorkspaceFolder } from '../utils/quickPickWorkspaceFolder';
-import { DockerClient } from './coreclr/CliDockerClient';
-import { addDebugConfiguration, DebugContext, DebugHelper, InitializeDebugContext, ResolvedDebugConfiguration } from './DebugHelper';
-=======
-import { callWithTelemetryAndErrorHandling } from 'vscode-azureextensionui';
-import { quickPickWorkspaceFolder } from '../utils/quickPickWorkspaceFolder';
-import { DockerClient } from './coreclr/CliDockerClient';
-import { DebugHelper, ResolvedDebugConfiguration } from './DebugHelper';
->>>>>>> 6e322789
-import { DockerPlatform, getPlatform } from './DockerPlatformHelper';
-import { NetCoreDockerDebugConfiguration } from './netcore/NetCoreDebugHelper';
-import { NodeDockerDebugConfiguration } from './node/NodeDebugHelper';
-
-export interface DockerDebugConfiguration extends NetCoreDockerDebugConfiguration, NodeDockerDebugConfiguration {
-    platform?: DockerPlatform;
-}
-
-export class DockerDebugConfigurationProvider implements DebugConfigurationProvider {
-    constructor(
-        private readonly dockerClient: DockerClient,
-        private readonly helpers: { [key in DockerPlatform]: DebugHelper }
-    ) { }
-
-    public provideDebugConfigurations(folder: WorkspaceFolder | undefined, token?: CancellationToken): ProviderResult<DebugConfiguration[]> {
-        return undefined;
-    }
-
-    public resolveDebugConfiguration(folder: WorkspaceFolder | undefined, debugConfiguration: DockerDebugConfiguration, token?: CancellationToken): ProviderResult<DebugConfiguration | undefined> {
-        const debugPlatform = getPlatform(debugConfiguration);
-        return callWithTelemetryAndErrorHandling(
-            `docker-launch/${debugPlatform || 'unknown'}`,
-            async (actionContext: IActionContext) => await this.resolveDebugConfigurationInternal(
-                {
-                    folder: folder || await quickPickWorkspaceFolder('To debug with Docker you must first open a folder or workspace in VS Code.'),
-                    platform: debugPlatform,
-                    actionContext: actionContext
-                },
-                debugConfiguration));
-    }
-
-<<<<<<< HEAD
-    public async initializeForDebugging(context: InitializeDebugContext, options: { [key: string]: string }): Promise<void> {
-        const helper = this.getHelper(context.platform);
-
-        const debugConfigurations = await helper.provideDebugConfigurations(context, options);
-
-        await ext.buildTaskProvider.initializeBuildTasks(context, options);
-        await ext.runTaskProvider.initializeRunTasks(context, options);
-
-        for (const debugConfiguration of debugConfigurations) {
-            await addDebugConfiguration(debugConfiguration);
-        }
-    }
-
-    private async resolveDebugConfigurationInternal(context: DebugContext, originalConfiguration: DockerDebugConfiguration): Promise<DockerDebugConfiguration | undefined> {
-        const helper = this.getHelper(context.platform);
-=======
-    private async resolveDebugConfigurationInternal(folder: WorkspaceFolder | undefined, originalConfiguration: DockerDebugConfiguration, platform: DockerPlatform, token?: CancellationToken): Promise<DockerDebugConfiguration | undefined> {
-        folder = folder || await quickPickWorkspaceFolder('To debug with Docker you must first open a folder or workspace in VS Code.');
-
-        const helper = this.getHelper(platform);
->>>>>>> 6e322789
-
-        const resolvedConfiguration = await helper.resolveDebugConfiguration(context, originalConfiguration);
-
-        if (resolvedConfiguration) {
-            await this.registerRemoveContainerAfterDebugging(resolvedConfiguration);
-        }
-
-        return resolvedConfiguration;
-    }
-
-    private async registerRemoveContainerAfterDebugging(resolvedConfiguration: ResolvedDebugConfiguration): Promise<void> {
-        if (resolvedConfiguration.dockerOptions !== undefined
-            && (resolvedConfiguration.dockerOptions.removeContainerAfterDebug === undefined || resolvedConfiguration.dockerOptions.removeContainerAfterDebug)
-            && resolvedConfiguration.dockerOptions.containerNameToKill !== undefined) {
-            const disposable = debug.onDidTerminateDebugSession(async session => {
-                const sessionConfiguration = <ResolvedDebugConfiguration>session.configuration;
-
-                try {
-                    if (sessionConfiguration
-                        && sessionConfiguration.dockerOptions
-                        && sessionConfiguration.dockerOptions.containerNameToKill === resolvedConfiguration.dockerOptions.containerNameToKill) {
-                        await this.dockerClient.removeContainer(resolvedConfiguration.dockerOptions.containerNameToKill, { force: true });
-                        disposable.dispose();
-                    } else {
-                        return; // Return without disposing--this isn't our debug session
-                    }
-                } catch {
-                    disposable.dispose();
-                }
-            });
-        }
-    }
-
-    private getHelper(platform: DockerPlatform): DebugHelper {
-        const helper = this.helpers[platform];
-
-        if (!helper) {
-            throw new Error(`The platform '${platform}' is not currently supported for Docker debugging.`);
-        }
-
-        return helper;
-    }
-}
+/*---------------------------------------------------------------------------------------------
+ *  Copyright (c) Microsoft Corporation. All rights reserved.
+ *  Licensed under the MIT License. See LICENSE.md in the project root for license information.
+ *--------------------------------------------------------------------------------------------*/
+
+import { CancellationToken, debug, DebugConfiguration, DebugConfigurationProvider, ProviderResult, WorkspaceFolder } from 'vscode';
+import { callWithTelemetryAndErrorHandling, IActionContext } from 'vscode-azureextensionui';
+import { quickPickWorkspaceFolder } from '../utils/quickPickWorkspaceFolder';
+import { DockerClient } from './coreclr/CliDockerClient';
+import { DebugContext, DebugHelper, ResolvedDebugConfiguration } from './DebugHelper';
+import { DockerPlatform, getPlatform } from './DockerPlatformHelper';
+import { NetCoreDockerDebugConfiguration } from './netcore/NetCoreDebugHelper';
+import { NodeDockerDebugConfiguration } from './node/NodeDebugHelper';
+
+export interface DockerDebugConfiguration extends NetCoreDockerDebugConfiguration, NodeDockerDebugConfiguration {
+    platform?: DockerPlatform;
+}
+
+export class DockerDebugConfigurationProvider implements DebugConfigurationProvider {
+    constructor(
+        private readonly dockerClient: DockerClient,
+        private readonly helpers: { [key in DockerPlatform]: DebugHelper }
+    ) { }
+
+    public provideDebugConfigurations(folder: WorkspaceFolder | undefined, token?: CancellationToken): ProviderResult<DebugConfiguration[]> {
+        return undefined;
+    }
+
+    public resolveDebugConfiguration(folder: WorkspaceFolder | undefined, debugConfiguration: DockerDebugConfiguration, token?: CancellationToken): ProviderResult<DebugConfiguration | undefined> {
+        const debugPlatform = getPlatform(debugConfiguration);
+        return callWithTelemetryAndErrorHandling(
+            `docker-launch/${debugPlatform || 'unknown'}`,
+            async (actionContext: IActionContext) => await this.resolveDebugConfigurationInternal(
+                {
+                    folder: folder || await quickPickWorkspaceFolder('To debug with Docker you must first open a folder or workspace in VS Code.'),
+                    platform: debugPlatform,
+                    actionContext: actionContext
+                },
+                debugConfiguration));
+    }
+
+    private async resolveDebugConfigurationInternal(context: DebugContext, originalConfiguration: DockerDebugConfiguration): Promise<DockerDebugConfiguration | undefined> {
+        context.folder = context.folder || await quickPickWorkspaceFolder('To debug with Docker you must first open a folder or workspace in VS Code.');
+
+        const helper = this.getHelper(context.platform);
+
+        const resolvedConfiguration = await helper.resolveDebugConfiguration(context, originalConfiguration);
+
+        if (resolvedConfiguration) {
+            await this.registerRemoveContainerAfterDebugging(resolvedConfiguration);
+        }
+
+        return resolvedConfiguration;
+    }
+
+    private async registerRemoveContainerAfterDebugging(resolvedConfiguration: ResolvedDebugConfiguration): Promise<void> {
+        if (resolvedConfiguration.dockerOptions !== undefined
+            && (resolvedConfiguration.dockerOptions.removeContainerAfterDebug === undefined || resolvedConfiguration.dockerOptions.removeContainerAfterDebug)
+            && resolvedConfiguration.dockerOptions.containerNameToKill !== undefined) {
+            const disposable = debug.onDidTerminateDebugSession(async session => {
+                const sessionConfiguration = <ResolvedDebugConfiguration>session.configuration;
+
+                try {
+                    if (sessionConfiguration
+                        && sessionConfiguration.dockerOptions
+                        && sessionConfiguration.dockerOptions.containerNameToKill === resolvedConfiguration.dockerOptions.containerNameToKill) {
+                        await this.dockerClient.removeContainer(resolvedConfiguration.dockerOptions.containerNameToKill, { force: true });
+                        disposable.dispose();
+                    } else {
+                        return; // Return without disposing--this isn't our debug session
+                    }
+                } catch {
+                    disposable.dispose();
+                }
+            });
+        }
+    }
+
+    private getHelper(platform: DockerPlatform): DebugHelper {
+        const helper = this.helpers[platform];
+
+        if (!helper) {
+            throw new Error(`The platform '${platform}' is not currently supported for Docker debugging.`);
+        }
+
+        return helper;
+    }
+}