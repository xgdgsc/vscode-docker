import { CancellationToken, ProviderResult, ShellExecution, Task, TaskDefinition, TaskProvider, WorkspaceFolder } from 'vscode';
import { callWithTelemetryAndErrorHandling } from 'vscode-azureextensionui';
import { CommandLineBuilder } from '../debugging/coreclr/commandLineBuilder';
import { cloneObject } from '../utils/cloneObject';
import { Platform, PlatformOS } from '../utils/platform';
import { NetCoreTaskHelperType, NetCoreTaskOptions } from './netcore/NetCoreTaskHelper';
import { NodeTaskHelperType, NodeTaskOptions } from './node/NodeTaskHelper';

export interface DockerContainerExtraHost {
    hostname: string;
    ip: string;
}

export interface DockerContainerPort {
    hostPort?: number;
    containerPort: number;
    protocol?: 'tcp' | 'udp';
}

export interface DockerContainerVolume {
    localPath: string;
    containerPath: string;
    permissions?: 'ro' | 'rw';
}

export interface DockerRunOptions {
    command?: string;
    containerName?: string;
    entrypoint?: string;
    env?: { [key: string]: string };
    envFiles?: string[];
    extraHosts?: DockerContainerExtraHost[];
    image?: string;
    labels?: { [key: string]: string };
    network?: string;
    networkAlias?: string;
    os?: PlatformOS;
    ports?: DockerContainerPort[];
    volumes?: DockerContainerVolume[];
}

export interface DockerRunTaskDefinition extends TaskDefinition {
    dockerRun?: DockerRunOptions;
    netCore?: NetCoreTaskOptions;
    node?: NodeTaskOptions;
}

export interface DockerRunTask extends Task {
    definition: DockerRunTaskDefinition;
}

export class DockerRunTaskProvider implements TaskProvider {
    constructor(
        private readonly netCoreTaskHelper: NetCoreTaskHelperType,
        private readonly nodeTaskHelper: NodeTaskHelperType
    ) { }

    public provideTasks(token?: CancellationToken): ProviderResult<Task[]> {
        return []; // Intentionally empty, so that resolveTask gets used
    }

    public resolveTask(task: Task, token?: CancellationToken): ProviderResult<Task> {
        return callWithTelemetryAndErrorHandling(
            'docker-run',
            async () => await this.resolveTaskInternal(task, token));
    }

    public async initializeRunTasks(folder: WorkspaceFolder, platform: Platform): Promise<void> {
        throw new Error('Method not implemented.');
    }

    private async resolveTaskInternal(task: DockerRunTask, token?: CancellationToken): Promise<Task> {
        let runOptions: DockerRunOptions = task.definition.dockerRun ? cloneObject(task.definition.dockerRun) : {};

<<<<<<< HEAD
        if (task.scope as WorkspaceFolder !== undefined) {
            if (task.definition.netCore) {
                task.definition = await this.netCoreTaskHelper.resolveDockerRunTaskDefinition(task.scope as WorkspaceFolder, task.definition, token);
            } else if (task.definition.node) {
                task.definition = await this.nodeTaskHelper.resolveDockerRunTaskDefinition(task.scope as WorkspaceFolder, task.definition, token);
            }
        } else {
            throw new Error(`Unable to determine task scope to execute docker-run task '${task.name}'.`);
=======
        if (task.definition.netCore) {
            runOptions = await this.netCoreTaskHelper.resolveDockerRunTaskDefinition(runOptions, task.definition.netCore, token);
        } else if (task.definition.node) {
            runOptions = await this.nodeTaskHelper.resolveDockerRunTaskDefinition(runOptions, task.definition.node, token);
>>>>>>> ee9c1687
        }

        return new Task(task.definition, task.scope, task.name, task.source, new ShellExecution(await this.resolveCommandLine(runOptions, token)), task.problemMatchers);
    }

    private async resolveCommandLine(runOptions: DockerRunOptions, token?: CancellationToken): Promise<string> {
        return CommandLineBuilder
            .create('docker', 'run', '-dt')
            .withFlagArg('-P', runOptions.ports === undefined || runOptions.ports.length < 1)
            .withNamedArg('--name', runOptions.containerName)
            .withNamedArg('--network', runOptions.network)
            .withNamedArg('--network-alias', runOptions.networkAlias)
            .withKeyValueArgs('-e', runOptions.env)
            .withArrayArgs('--env-file', runOptions.envFiles)
            .withKeyValueArgs('--label', runOptions.labels)
            .withArrayArgs('-v', runOptions.volumes, volume => `${volume.localPath}:${volume.containerPath}${volume.permissions ? ':' + volume.permissions : ''}`)
            .withArrayArgs('-p', runOptions.ports, port => `${port.hostPort ? port.hostPort + ':' : ''}${port.containerPort}${port.protocol ? '/' + port.protocol : ''}`)
            .withArrayArgs('--add-host', runOptions.extraHosts, extraHost => `${extraHost.hostname}:${extraHost.ip}`)
            .withNamedArg('--entrypoint', runOptions.entrypoint)
            .withQuotedArg(runOptions.image)
            .withArg(runOptions.command)
            .build();
    }
}
<|MERGE_RESOLUTION|>--- conflicted
+++ resolved
@@ -1,113 +1,106 @@
-import { CancellationToken, ProviderResult, ShellExecution, Task, TaskDefinition, TaskProvider, WorkspaceFolder } from 'vscode';
-import { callWithTelemetryAndErrorHandling } from 'vscode-azureextensionui';
-import { CommandLineBuilder } from '../debugging/coreclr/commandLineBuilder';
-import { cloneObject } from '../utils/cloneObject';
-import { Platform, PlatformOS } from '../utils/platform';
-import { NetCoreTaskHelperType, NetCoreTaskOptions } from './netcore/NetCoreTaskHelper';
-import { NodeTaskHelperType, NodeTaskOptions } from './node/NodeTaskHelper';
-
-export interface DockerContainerExtraHost {
-    hostname: string;
-    ip: string;
-}
-
-export interface DockerContainerPort {
-    hostPort?: number;
-    containerPort: number;
-    protocol?: 'tcp' | 'udp';
-}
-
-export interface DockerContainerVolume {
-    localPath: string;
-    containerPath: string;
-    permissions?: 'ro' | 'rw';
-}
-
-export interface DockerRunOptions {
-    command?: string;
-    containerName?: string;
-    entrypoint?: string;
-    env?: { [key: string]: string };
-    envFiles?: string[];
-    extraHosts?: DockerContainerExtraHost[];
-    image?: string;
-    labels?: { [key: string]: string };
-    network?: string;
-    networkAlias?: string;
-    os?: PlatformOS;
-    ports?: DockerContainerPort[];
-    volumes?: DockerContainerVolume[];
-}
-
-export interface DockerRunTaskDefinition extends TaskDefinition {
-    dockerRun?: DockerRunOptions;
-    netCore?: NetCoreTaskOptions;
-    node?: NodeTaskOptions;
-}
-
-export interface DockerRunTask extends Task {
-    definition: DockerRunTaskDefinition;
-}
-
-export class DockerRunTaskProvider implements TaskProvider {
-    constructor(
-        private readonly netCoreTaskHelper: NetCoreTaskHelperType,
-        private readonly nodeTaskHelper: NodeTaskHelperType
-    ) { }
-
-    public provideTasks(token?: CancellationToken): ProviderResult<Task[]> {
-        return []; // Intentionally empty, so that resolveTask gets used
-    }
-
-    public resolveTask(task: Task, token?: CancellationToken): ProviderResult<Task> {
-        return callWithTelemetryAndErrorHandling(
-            'docker-run',
-            async () => await this.resolveTaskInternal(task, token));
-    }
-
-    public async initializeRunTasks(folder: WorkspaceFolder, platform: Platform): Promise<void> {
-        throw new Error('Method not implemented.');
-    }
-
-    private async resolveTaskInternal(task: DockerRunTask, token?: CancellationToken): Promise<Task> {
-        let runOptions: DockerRunOptions = task.definition.dockerRun ? cloneObject(task.definition.dockerRun) : {};
-
-<<<<<<< HEAD
-        if (task.scope as WorkspaceFolder !== undefined) {
-            if (task.definition.netCore) {
-                task.definition = await this.netCoreTaskHelper.resolveDockerRunTaskDefinition(task.scope as WorkspaceFolder, task.definition, token);
-            } else if (task.definition.node) {
-                task.definition = await this.nodeTaskHelper.resolveDockerRunTaskDefinition(task.scope as WorkspaceFolder, task.definition, token);
-            }
-        } else {
-            throw new Error(`Unable to determine task scope to execute docker-run task '${task.name}'.`);
-=======
-        if (task.definition.netCore) {
-            runOptions = await this.netCoreTaskHelper.resolveDockerRunTaskDefinition(runOptions, task.definition.netCore, token);
-        } else if (task.definition.node) {
-            runOptions = await this.nodeTaskHelper.resolveDockerRunTaskDefinition(runOptions, task.definition.node, token);
->>>>>>> ee9c1687
-        }
-
-        return new Task(task.definition, task.scope, task.name, task.source, new ShellExecution(await this.resolveCommandLine(runOptions, token)), task.problemMatchers);
-    }
-
-    private async resolveCommandLine(runOptions: DockerRunOptions, token?: CancellationToken): Promise<string> {
-        return CommandLineBuilder
-            .create('docker', 'run', '-dt')
-            .withFlagArg('-P', runOptions.ports === undefined || runOptions.ports.length < 1)
-            .withNamedArg('--name', runOptions.containerName)
-            .withNamedArg('--network', runOptions.network)
-            .withNamedArg('--network-alias', runOptions.networkAlias)
-            .withKeyValueArgs('-e', runOptions.env)
-            .withArrayArgs('--env-file', runOptions.envFiles)
-            .withKeyValueArgs('--label', runOptions.labels)
-            .withArrayArgs('-v', runOptions.volumes, volume => `${volume.localPath}:${volume.containerPath}${volume.permissions ? ':' + volume.permissions : ''}`)
-            .withArrayArgs('-p', runOptions.ports, port => `${port.hostPort ? port.hostPort + ':' : ''}${port.containerPort}${port.protocol ? '/' + port.protocol : ''}`)
-            .withArrayArgs('--add-host', runOptions.extraHosts, extraHost => `${extraHost.hostname}:${extraHost.ip}`)
-            .withNamedArg('--entrypoint', runOptions.entrypoint)
-            .withQuotedArg(runOptions.image)
-            .withArg(runOptions.command)
-            .build();
-    }
-}
+import { CancellationToken, ProviderResult, ShellExecution, Task, TaskDefinition, TaskProvider, WorkspaceFolder } from 'vscode';
+import { callWithTelemetryAndErrorHandling } from 'vscode-azureextensionui';
+import { CommandLineBuilder } from '../debugging/coreclr/commandLineBuilder';
+import { cloneObject } from '../utils/cloneObject';
+import { Platform, PlatformOS } from '../utils/platform';
+import { NetCoreTaskHelperType, NetCoreTaskOptions } from './netcore/NetCoreTaskHelper';
+import { NodeTaskHelperType, NodeTaskOptions } from './node/NodeTaskHelper';
+
+export interface DockerContainerExtraHost {
+    hostname: string;
+    ip: string;
+}
+
+export interface DockerContainerPort {
+    hostPort?: number;
+    containerPort: number;
+    protocol?: 'tcp' | 'udp';
+}
+
+export interface DockerContainerVolume {
+    localPath: string;
+    containerPath: string;
+    permissions?: 'ro' | 'rw';
+}
+
+export interface DockerRunOptions {
+    command?: string;
+    containerName?: string;
+    entrypoint?: string;
+    env?: { [key: string]: string };
+    envFiles?: string[];
+    extraHosts?: DockerContainerExtraHost[];
+    image?: string;
+    labels?: { [key: string]: string };
+    network?: string;
+    networkAlias?: string;
+    os?: PlatformOS;
+    ports?: DockerContainerPort[];
+    volumes?: DockerContainerVolume[];
+}
+
+export interface DockerRunTaskDefinition extends TaskDefinition {
+    dockerRun?: DockerRunOptions;
+    netCore?: NetCoreTaskOptions;
+    node?: NodeTaskOptions;
+}
+
+export interface DockerRunTask extends Task {
+    definition: DockerRunTaskDefinition;
+}
+
+export class DockerRunTaskProvider implements TaskProvider {
+    constructor(
+        private readonly netCoreTaskHelper: NetCoreTaskHelperType,
+        private readonly nodeTaskHelper: NodeTaskHelperType
+    ) { }
+
+    public provideTasks(token?: CancellationToken): ProviderResult<Task[]> {
+        return []; // Intentionally empty, so that resolveTask gets used
+    }
+
+    public resolveTask(task: Task, token?: CancellationToken): ProviderResult<Task> {
+        return callWithTelemetryAndErrorHandling(
+            'docker-run',
+            async () => await this.resolveTaskInternal(task, token));
+    }
+
+    public async initializeRunTasks(folder: WorkspaceFolder, platform: Platform): Promise<void> {
+        throw new Error('Method not implemented.');
+    }
+
+    private async resolveTaskInternal(task: DockerRunTask, token?: CancellationToken): Promise<Task> {
+        let runOptions: DockerRunOptions = task.definition.dockerRun ? cloneObject(task.definition.dockerRun) : {};
+
+        if (task.scope as WorkspaceFolder !== undefined) {
+            if (task.definition.netCore) {
+                task.definition = await this.netCoreTaskHelper.resolveDockerRunTaskDefinition(task.scope as WorkspaceFolder, runOptions, task.definition.netCore, token);
+            } else if (task.definition.node) {
+                task.definition = await this.nodeTaskHelper.resolveDockerRunTaskDefinition(task.scope as WorkspaceFolder, runOptions, task.definition.node, token);
+            }
+        } else {
+            throw new Error(`Unable to determine task scope to execute docker-run task '${task.name}'.`);
+        }
+
+        return new Task(task.definition, task.scope, task.name, task.source, new ShellExecution(await this.resolveCommandLine(runOptions, token)), task.problemMatchers);
+    }
+
+    private async resolveCommandLine(runOptions: DockerRunOptions, token?: CancellationToken): Promise<string> {
+        return CommandLineBuilder
+            .create('docker', 'run', '-dt')
+            .withFlagArg('-P', runOptions.ports === undefined || runOptions.ports.length < 1)
+            .withNamedArg('--name', runOptions.containerName)
+            .withNamedArg('--network', runOptions.network)
+            .withNamedArg('--network-alias', runOptions.networkAlias)
+            .withKeyValueArgs('-e', runOptions.env)
+            .withArrayArgs('--env-file', runOptions.envFiles)
+            .withKeyValueArgs('--label', runOptions.labels)
+            .withArrayArgs('-v', runOptions.volumes, volume => `${volume.localPath}:${volume.containerPath}${volume.permissions ? ':' + volume.permissions : ''}`)
+            .withArrayArgs('-p', runOptions.ports, port => `${port.hostPort ? port.hostPort + ':' : ''}${port.containerPort}${port.protocol ? '/' + port.protocol : ''}`)
+            .withArrayArgs('--add-host', runOptions.extraHosts, extraHost => `${extraHost.hostname}:${extraHost.ip}`)
+            .withNamedArg('--entrypoint', runOptions.entrypoint)
+            .withQuotedArg(runOptions.image)
+            .withArg(runOptions.command)
+            .build();
+    }
+}