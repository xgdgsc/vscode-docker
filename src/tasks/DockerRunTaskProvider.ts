--- conflicted
+++ resolved
@@ -1,173 +1,167 @@
-/*---------------------------------------------------------------------------------------------
- *  Copyright (c) Microsoft Corporation. All rights reserved.
- *  Licensed under the MIT License. See LICENSE.md in the project root for license information.
- *--------------------------------------------------------------------------------------------*/
-
-import { CancellationToken, ProviderResult, ShellExecution, ShellQuotedString, Task, TaskDefinition, TaskProvider, WorkspaceFolder } from 'vscode';
-import { callWithTelemetryAndErrorHandling } from 'vscode-azureextensionui';
-import { DockerPlatform, getPlatform } from '../debugging/DockerPlatformHelper';
-import { cloneObject } from '../utils/cloneObject';
-import { CommandLineBuilder } from '../utils/commandLineBuilder';
-import { Platform, PlatformOS } from '../utils/platform';
-<<<<<<< HEAD
-import { NetCoreTaskHelperType, NetCoreTaskOptions } from './netcore/NetCoreTaskHelper';
-import { NodeTaskHelperType, NodeTaskRunOptions } from './node/NodeTaskHelper';
-import { addTask } from './TaskHelper';
-=======
-import { DockerBuildTaskDefinition } from './DockerBuildTaskProvider';
-import { NetCoreTaskHelper, NetCoreTaskOptions } from './netcore/NetCoreTaskHelper';
-import { NodeTaskHelper, NodeTaskRunOptions } from './node/NodeTaskHelper';
-import { addTask, getAssociatedDockerBuildTask, TaskPlatform } from './TaskHelper';
->>>>>>> 6d9b9aef
-
-export interface DockerContainerExtraHost {
-    hostname: string;
-    ip: string;
-}
-
-export interface DockerContainerPort {
-    hostPort?: number;
-    containerPort: number;
-    protocol?: 'tcp' | 'udp';
-}
-
-export interface DockerContainerVolume {
-    localPath: string;
-    containerPath: string;
-    permissions?: 'ro' | 'rw';
-}
-
-export interface DockerRunOptions {
-    command?: string | ShellQuotedString[];
-    containerName?: string;
-    entrypoint?: string;
-    env?: { [key: string]: string };
-    envFiles?: string[];
-    extraHosts?: DockerContainerExtraHost[];
-    image?: string;
-    labels?: { [key: string]: string };
-    network?: string;
-    networkAlias?: string;
-    os?: PlatformOS;
-    ports?: DockerContainerPort[];
-    portsPublishAll?: boolean;
-    volumes?: DockerContainerVolume[];
-}
-
-export interface DockerRunTaskDefinition extends TaskDefinition {
-    label?: string;
-    dependsOn?: string[];
-    dockerRun?: DockerRunOptions;
-    netCore?: NetCoreTaskOptions;
-    node?: NodeTaskRunOptions;
-    platform?: DockerPlatform;
-}
-
-export interface DockerRunTask extends Task {
-    definition: DockerRunTaskDefinition;
-}
-
-// tslint:disable-next-line: no-empty-interface
-export interface DockerRunHelperOptions {
-}
-
-export interface DockerRunTaskContext {
-    helperOptions?: DockerRunHelperOptions;
-    associatedBuildTask?: DockerBuildTaskDefinition;
-}
-
-export class DockerRunTaskProvider implements TaskProvider {
-    constructor(
-        private readonly netCoreTaskHelper: NetCoreTaskHelper,
-        private readonly nodeTaskHelper: NodeTaskHelper
-    ) { }
-
-    public provideTasks(token?: CancellationToken): ProviderResult<Task[]> {
-        return []; // Intentionally empty, so that resolveTask gets used
-    }
-
-    public resolveTask(task: DockerRunTask, token?: CancellationToken): ProviderResult<Task> {
-        const taskPlatform = getPlatform(task.definition);
-        return callWithTelemetryAndErrorHandling(
-            `docker-run/${taskPlatform || 'unknown'}`,
-            async () => await this.resolveTaskInternal(task, taskPlatform, token));
-    }
-
-    // tslint:disable-next-line: no-any
-    public async initializeRunTasks(folder: WorkspaceFolder, platform: Platform, options?: any): Promise<void> {
-        options = options || {};
-        let runTasks: DockerRunTaskDefinition[];
-
-        switch (platform) {
-            case '.NET Core Console':
-            case 'ASP.NET Core':
-                // tslint:disable-next-line: no-unsafe-any
-                runTasks = await this.netCoreTaskHelper.provideDockerRunTasks(folder, options);
-                break;
-            case 'Node.js':
-                // tslint:disable-next-line: no-unsafe-any
-                runTasks = await this.nodeTaskHelper.provideDockerRunTasks(folder, options);
-                break;
-            default:
-                throw new Error(`The platform '${platform}' is not currently supported for Docker run tasks.`);
-        }
-
-        for (const runTask of runTasks) {
-            await addTask(runTask);
-        }
-    }
-
-    private async resolveTaskInternal(task: DockerRunTask, taskPlatform: DockerPlatform, token?: CancellationToken): Promise<Task> {
-        const definition = cloneObject(task.definition);
-        definition.dockerRun = definition.dockerRun || {};
-
-        const context: DockerRunTaskContext = {};
-        const folder = task.scope as WorkspaceFolder;
-
-        if (!folder) {
-            throw new Error(`Unable to determine task scope to execute docker-run task '${task.name}'.`);
-        }
-
-        switch (taskPlatform) {
-            case 'netCore':
-                context.helperOptions = definition.netCore;
-                context.associatedBuildTask = await getAssociatedDockerBuildTask(definition);
-                definition.dockerRun = await this.netCoreTaskHelper.resolveDockerRunOptions(folder, definition.dockerRun, context, token);
-                break;
-            case 'node':
-                context.helperOptions = definition.node;
-                definition.dockerRun = await this.nodeTaskHelper.resolveDockerRunOptions(folder, definition.dockerRun, context, token);
-                break;
-            default:
-                throw new Error(`Unrecognized platform '${definition.platform}'.`);
-        }
-
-        const commandLine = await this.resolveCommandLine(definition.dockerRun, token);
-        return new Task(
-            task.definition,
-            task.scope,
-            task.name,
-            task.source,
-            new ShellExecution(commandLine[0], commandLine.slice(1)),
-            task.problemMatchers);
-    }
-
-    private async resolveCommandLine(runOptions: DockerRunOptions, token?: CancellationToken): Promise<ShellQuotedString[]> {
-        return CommandLineBuilder
-            .create('docker', 'run', '-dt')
-            .withFlagArg('-P', runOptions.portsPublishAll || (runOptions.portsPublishAll === undefined && (runOptions.ports === undefined || runOptions.ports.length < 1)))
-            .withNamedArg('--name', runOptions.containerName)
-            .withNamedArg('--network', runOptions.network)
-            .withNamedArg('--network-alias', runOptions.networkAlias)
-            .withKeyValueArgs('-e', runOptions.env)
-            .withArrayArgs('--env-file', runOptions.envFiles)
-            .withKeyValueArgs('--label', runOptions.labels)
-            .withArrayArgs('-v', runOptions.volumes, volume => `${volume.localPath}:${volume.containerPath}${volume.permissions ? ':' + volume.permissions : ''}`)
-            .withArrayArgs('-p', runOptions.ports, port => `${port.hostPort ? port.hostPort + ':' : ''}${port.containerPort}${port.protocol ? '/' + port.protocol : ''}`)
-            .withArrayArgs('--add-host', runOptions.extraHosts, extraHost => `${extraHost.hostname}:${extraHost.ip}`)
-            .withNamedArg('--entrypoint', runOptions.entrypoint)
-            .withQuotedArg(runOptions.image)
-            .withArgs(runOptions.command)
-            .buildShellQuotedStrings();
-    }
-}
+/*---------------------------------------------------------------------------------------------
+ *  Copyright (c) Microsoft Corporation. All rights reserved.
+ *  Licensed under the MIT License. See LICENSE.md in the project root for license information.
+ *--------------------------------------------------------------------------------------------*/
+
+import { CancellationToken, ProviderResult, ShellExecution, ShellQuotedString, Task, TaskDefinition, TaskProvider, WorkspaceFolder } from 'vscode';
+import { callWithTelemetryAndErrorHandling } from 'vscode-azureextensionui';
+import { DockerPlatform, getPlatform } from '../debugging/DockerPlatformHelper';
+import { cloneObject } from '../utils/cloneObject';
+import { CommandLineBuilder } from '../utils/commandLineBuilder';
+import { Platform, PlatformOS } from '../utils/platform';
+import { DockerBuildTaskDefinition } from './DockerBuildTaskProvider';
+import { NetCoreTaskHelper, NetCoreTaskOptions } from './netcore/NetCoreTaskHelper';
+import { NodeTaskHelper, NodeTaskRunOptions } from './node/NodeTaskHelper';
+import { addTask, getAssociatedDockerBuildTask } from './TaskHelper';
+
+export interface DockerContainerExtraHost {
+    hostname: string;
+    ip: string;
+}
+
+export interface DockerContainerPort {
+    hostPort?: number;
+    containerPort: number;
+    protocol?: 'tcp' | 'udp';
+}
+
+export interface DockerContainerVolume {
+    localPath: string;
+    containerPath: string;
+    permissions?: 'ro' | 'rw';
+}
+
+export interface DockerRunOptions {
+    command?: string | ShellQuotedString[];
+    containerName?: string;
+    entrypoint?: string;
+    env?: { [key: string]: string };
+    envFiles?: string[];
+    extraHosts?: DockerContainerExtraHost[];
+    image?: string;
+    labels?: { [key: string]: string };
+    network?: string;
+    networkAlias?: string;
+    os?: PlatformOS;
+    ports?: DockerContainerPort[];
+    portsPublishAll?: boolean;
+    volumes?: DockerContainerVolume[];
+}
+
+export interface DockerRunTaskDefinition extends TaskDefinition {
+    label?: string;
+    dependsOn?: string[];
+    dockerRun?: DockerRunOptions;
+    netCore?: NetCoreTaskOptions;
+    node?: NodeTaskRunOptions;
+    platform?: DockerPlatform;
+}
+
+export interface DockerRunTask extends Task {
+    definition: DockerRunTaskDefinition;
+}
+
+// tslint:disable-next-line: no-empty-interface
+export interface DockerRunHelperOptions {
+}
+
+export interface DockerRunTaskContext {
+    helperOptions?: DockerRunHelperOptions;
+    associatedBuildTask?: DockerBuildTaskDefinition;
+}
+
+export class DockerRunTaskProvider implements TaskProvider {
+    constructor(
+        private readonly netCoreTaskHelper: NetCoreTaskHelper,
+        private readonly nodeTaskHelper: NodeTaskHelper
+    ) { }
+
+    public provideTasks(token?: CancellationToken): ProviderResult<Task[]> {
+        return []; // Intentionally empty, so that resolveTask gets used
+    }
+
+    public resolveTask(task: DockerRunTask, token?: CancellationToken): ProviderResult<Task> {
+        const taskPlatform = getPlatform(task.definition);
+        return callWithTelemetryAndErrorHandling(
+            `docker-run/${taskPlatform || 'unknown'}`,
+            async () => await this.resolveTaskInternal(task, taskPlatform, token));
+    }
+
+    // tslint:disable-next-line: no-any
+    public async initializeRunTasks(folder: WorkspaceFolder, platform: Platform, options?: any): Promise<void> {
+        options = options || {};
+        let runTasks: DockerRunTaskDefinition[];
+
+        switch (platform) {
+            case '.NET Core Console':
+            case 'ASP.NET Core':
+                // tslint:disable-next-line: no-unsafe-any
+                runTasks = await this.netCoreTaskHelper.provideDockerRunTasks(folder, options);
+                break;
+            case 'Node.js':
+                // tslint:disable-next-line: no-unsafe-any
+                runTasks = await this.nodeTaskHelper.provideDockerRunTasks(folder, options);
+                break;
+            default:
+                throw new Error(`The platform '${platform}' is not currently supported for Docker run tasks.`);
+        }
+
+        for (const runTask of runTasks) {
+            await addTask(runTask);
+        }
+    }
+
+    private async resolveTaskInternal(task: DockerRunTask, taskPlatform: DockerPlatform, token?: CancellationToken): Promise<Task> {
+        const definition = cloneObject(task.definition);
+        definition.dockerRun = definition.dockerRun || {};
+
+        const context: DockerRunTaskContext = {};
+        const folder = task.scope as WorkspaceFolder;
+
+        if (!folder) {
+            throw new Error(`Unable to determine task scope to execute docker-run task '${task.name}'.`);
+        }
+
+        switch (taskPlatform) {
+            case 'netCore':
+                context.helperOptions = definition.netCore;
+                context.associatedBuildTask = await getAssociatedDockerBuildTask(definition);
+                definition.dockerRun = await this.netCoreTaskHelper.resolveDockerRunOptions(folder, definition.dockerRun, context, token);
+                break;
+            case 'node':
+                context.helperOptions = definition.node;
+                definition.dockerRun = await this.nodeTaskHelper.resolveDockerRunOptions(folder, definition.dockerRun, context, token);
+                break;
+            default:
+                throw new Error(`Unrecognized platform '${definition.platform}'.`);
+        }
+
+        const commandLine = await this.resolveCommandLine(definition.dockerRun, token);
+        return new Task(
+            task.definition,
+            task.scope,
+            task.name,
+            task.source,
+            new ShellExecution(commandLine[0], commandLine.slice(1)),
+            task.problemMatchers);
+    }
+
+    private async resolveCommandLine(runOptions: DockerRunOptions, token?: CancellationToken): Promise<ShellQuotedString[]> {
+        return CommandLineBuilder
+            .create('docker', 'run', '-dt')
+            .withFlagArg('-P', runOptions.portsPublishAll || (runOptions.portsPublishAll === undefined && (runOptions.ports === undefined || runOptions.ports.length < 1)))
+            .withNamedArg('--name', runOptions.containerName)
+            .withNamedArg('--network', runOptions.network)
+            .withNamedArg('--network-alias', runOptions.networkAlias)
+            .withKeyValueArgs('-e', runOptions.env)
+            .withArrayArgs('--env-file', runOptions.envFiles)
+            .withKeyValueArgs('--label', runOptions.labels)
+            .withArrayArgs('-v', runOptions.volumes, volume => `${volume.localPath}:${volume.containerPath}${volume.permissions ? ':' + volume.permissions : ''}`)
+            .withArrayArgs('-p', runOptions.ports, port => `${port.hostPort ? port.hostPort + ':' : ''}${port.containerPort}${port.protocol ? '/' + port.protocol : ''}`)
+            .withArrayArgs('--add-host', runOptions.extraHosts, extraHost => `${extraHost.hostname}:${extraHost.ip}`)
+            .withNamedArg('--entrypoint', runOptions.entrypoint)
+            .withQuotedArg(runOptions.image)
+            .withArgs(runOptions.command)
+            .buildShellQuotedStrings();
+    }
+}