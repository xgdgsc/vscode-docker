--- conflicted
+++ resolved
@@ -1,229 +1,228 @@
-/*---------------------------------------------------------------------------------------------
- *  Copyright (c) Microsoft Corporation. All rights reserved.
- *  Licensed under the MIT License. See LICENSE.md in the project root for license information.
- *--------------------------------------------------------------------------------------------*/
-
-import { CancellationToken, ExtensionContext, QuickPickItem, Task, TaskDefinition, tasks, workspace, WorkspaceFolder } from 'vscode';
-import { IActionContext } from 'vscode-azureextensionui';
-import { DockerDebugConfiguration } from '../debugging/DockerDebugConfigurationProvider';
-import { DockerPlatform } from '../debugging/DockerPlatformHelper';
-import { ext } from '../extensionVariables';
-import { resolveFilePath } from '../utils/resolveFilePath';
-import { DockerBuildOptions } from './DockerBuildTaskDefinitionBase';
-import { DockerBuildTaskDefinition, DockerBuildTaskProvider } from './DockerBuildTaskProvider';
-import { DockerContainerPort, DockerContainerVolume, DockerRunOptions } from './DockerRunTaskDefinitionBase';
-import { DockerRunTask, DockerRunTaskDefinition, DockerRunTaskProvider } from './DockerRunTaskProvider';
-import netCoreTaskHelper from './netcore/NetCoreTaskHelper';
-import nodeTaskHelper from './node/NodeTaskHelper';
-import pythonTaskHelper from './python/PythonTaskHelper';
-
-export interface DockerTaskContext {
-    folder: WorkspaceFolder;
-    platform: DockerPlatform;
-    actionContext: IActionContext;
-    cancellationToken?: CancellationToken;
-}
-
-// tslint:disable-next-line: no-empty-interface
-export interface DockerTaskScaffoldContext extends DockerTaskContext {
-}
-
-// tslint:disable-next-line: no-empty-interface
-export interface DockerBuildTaskContext extends DockerTaskContext {
-}
-
-export interface DockerRunTaskContext extends DockerTaskContext {
-    buildDefinition?: DockerBuildTaskDefinition;
-}
-
-export interface TaskHelper {
-    resolveDockerBuildOptions(context: DockerBuildTaskContext, buildDefinition: DockerBuildTaskDefinition): Promise<DockerBuildOptions>;
-    resolveDockerRunOptions(context: DockerRunTaskContext, runDefinition: DockerRunTaskDefinition): Promise<DockerRunOptions>;
-}
-
-export function registerTaskProviders(ctx: ExtensionContext): void {
-    const helpers = {
-        netCore: netCoreTaskHelper,
-        node: nodeTaskHelper,
-        python: pythonTaskHelper,
-    };
-
-    ctx.subscriptions.push(
-        tasks.registerTaskProvider(
-            'docker-build',
-            new DockerBuildTaskProvider(helpers)
-        )
-    );
-
-    ctx.subscriptions.push(
-        tasks.registerTaskProvider(
-            'docker-run',
-            new DockerRunTaskProvider(helpers)
-        )
-    );
-}
-
-export async function addTask(task: DockerBuildTaskDefinition | DockerRunTaskDefinition): Promise<boolean> {
-    // Using config API instead of tasks API means no wasted perf on re-resolving the tasks, and avoids confusion on resolved type !== true type
-    const workspaceTasks = workspace.getConfiguration('tasks');
-    const allTasks = workspaceTasks && workspaceTasks.tasks as TaskDefinition[] || [];
-
-    if (allTasks.some(t => t.label === task.label)) {
-        return false;
-    }
-
-    allTasks.push(task);
-    await workspaceTasks.update('tasks', allTasks);
-    return true;
-}
-
-export async function getAssociatedDockerRunTask(debugConfiguration: DockerDebugConfiguration): Promise<DockerRunTaskDefinition | undefined> {
-    // Using config API instead of tasks API means no wasted perf on re-resolving the tasks, and avoids confusion on resolved type !== true type
-    const workspaceTasks = workspace.getConfiguration('tasks');
-    const allTasks: TaskDefinition[] = workspaceTasks && workspaceTasks.tasks as TaskDefinition[] || [];
-
-    return await recursiveFindTaskByType(allTasks, 'docker-run', debugConfiguration);
-}
-
-export async function getAssociatedDockerBuildTask(runTask: DockerRunTask): Promise<DockerBuildTaskDefinition | undefined> {
-    // Using config API instead of tasks API means no wasted perf on re-resolving the tasks, and avoids confusion on resolved type !== true type
-    const workspaceTasks = workspace.getConfiguration('tasks');
-    const allTasks: TaskDefinition[] = workspaceTasks && workspaceTasks.tasks as TaskDefinition[] || [];
-
-    // Due to inconsistencies in the Task API, DockerRunTask does not have its dependsOn, so we need to re-find it by label
-    // Due to more inconsistencies in the Task API, DockerRunTask.name is equal to the Tasks.json 'label'
-    const runTaskDefinition: DockerRunTaskDefinition = await findTaskByLabel(allTasks, runTask.name);
-
-    return await recursiveFindTaskByType(allTasks, 'docker-build', runTaskDefinition);
-}
-
-export async function getOfficialBuildTaskForDockerfile(dockerfile: string, folder: WorkspaceFolder): Promise<Task | undefined> {
-    let buildTasks = await tasks.fetchTasks({ type: 'docker-build' });
-    buildTasks =
-        buildTasks.filter(t => t.execution.args.some(a => { // Find all build tasks where an argument to 'docker build' is this Dockerfile
-            let arg: string;
-            if (typeof a === 'string') {
-                arg = a;
-            } else {
-                arg = a.value;
-            }
-
-            arg = resolveFilePath(arg, folder);
-            return arg.toLowerCase() === dockerfile.toLowerCase();
-        }));
-
-    if (buildTasks.length === 1) {
-        return buildTasks[0]; // If there's only one build task, take it
-    } else if (buildTasks.length > 1) {
-        const releaseTask = buildTasks.find(t => t.name === 'docker-build: release');
-
-        if (releaseTask) {
-            return releaseTask;
-        }
-
-        const items: QuickPickItem[] = buildTasks.map(t => {
-            return { label: t.name }
-        });
-
-        const item = await ext.ui.showQuickPick(items, { placeHolder: 'Choose the official Docker Build definition.' });
-        return buildTasks.find(t => t.name === item.label);
-    }
-
-    return undefined;
-}
-
-export function inferImageName(runOptions: DockerRunTaskDefinition, context: DockerRunTaskContext, defaultNameHint: string, defaultTag?: 'dev' | 'latest'): string {
-    return (runOptions && runOptions.dockerRun && runOptions.dockerRun.image)
-        || (context && context.buildDefinition && context.buildDefinition.dockerBuild && context.buildDefinition.dockerBuild.tag)
-        || getDefaultImageName(defaultNameHint, defaultTag);
-}
-
-export function getDefaultImageName(nameHint: string, tag?: 'dev' | 'latest'): string {
-    tag = tag || 'latest';
-    return getValidImageNameWithTag(nameHint, tag);
-}
-
-export function getDefaultContainerName(nameHint: string, tag?: 'dev' | 'latest'): string {
-    tag = tag || 'dev';
-    return `${getValidImageName(nameHint)}-${tag}`;
-}
-
-// tslint:disable-next-line: no-any
-async function recursiveFindTaskByType(allTasks: TaskDefinition[], type: string, node: any): Promise<TaskDefinition | undefined> {
-    if (!node) {
-        return undefined;
-    }
-
-    // tslint:disable: no-unsafe-any
-    if (node.preLaunchTask) { // node is a debug configuration
-        const next = await findTaskByLabel(allTasks, node.preLaunchTask);
-        return await recursiveFindTaskByType(allTasks, type, next);
-    } else if (node.type === type) { // node is the task we want
-        return node;
-    } else if (node.dependsOn) { // node is another task
-        if (Array.isArray(node.dependsOn)) {
-            for (const label of node.dependsOn as string[]) {
-                let next = await findTaskByLabel(allTasks, label);
-                next = await recursiveFindTaskByType(allTasks, type, next);
-
-                if (next) {
-                    return next;
-                }
-            }
-
-            return undefined;
-        } else {
-            const nextType = node.dependsOn.type;
-            const next = await findTaskByType(allTasks, nextType);
-            return await recursiveFindTaskByType(allTasks, type, next);
-        }
-    }
-    // tslint:enable: no-unsafe-any
-
-    return undefined;
-}
-
-async function findTaskByLabel(allTasks: TaskDefinition[], label: string): Promise<TaskDefinition | undefined> {
-    return allTasks.find(t => t.label === label);
-}
-
-async function findTaskByType(allTasks: TaskDefinition[], type: string): Promise<TaskDefinition | undefined> {
-    return allTasks.find(t => t.type === type);
-}
-
-<<<<<<< HEAD
-export function addVolumeWithoutConflicts(volumes: DockerContainerVolume[], volume: DockerContainerVolume): boolean {
-    // Two host volumes cannot map to one container volume:
-    // 1 hostVolume: n containerVolumes
-    if (volumes.find(v => v.containerPath === volume.containerPath)) {
-        return false;
-    }
-
-    volumes.push(volume);
-    return true;
-}
-
-export function addPortWithoutConflicts(ports: DockerContainerPort[], port: DockerContainerPort): boolean {
-    // One host port cannot map to two container ports
-    // n hostPorts: 1 containerPort
-    if (ports.find(p => p.hostPort === port.hostPort)) {
-        return false;
-    }
-
-    ports.push(port);
-    return true;
-=======
-function getValidImageName(nameHint: string): string {
-    let result = nameHint.replace(/[^a-z0-9]/gi, '').toLowerCase();
-
-    if (result.length === 0) {
-        result = 'image'
-    }
-
-    return result;
-}
-
-function getValidImageNameWithTag(nameHint: string, tag: 'dev' | 'latest'): string {
-    return `${getValidImageName(nameHint)}:${tag}`
->>>>>>> c271e88c
-}
+/*---------------------------------------------------------------------------------------------
+ *  Copyright (c) Microsoft Corporation. All rights reserved.
+ *  Licensed under the MIT License. See LICENSE.md in the project root for license information.
+ *--------------------------------------------------------------------------------------------*/
+
+import { CancellationToken, ExtensionContext, QuickPickItem, Task, TaskDefinition, tasks, workspace, WorkspaceFolder } from 'vscode';
+import { IActionContext } from 'vscode-azureextensionui';
+import { DockerDebugConfiguration } from '../debugging/DockerDebugConfigurationProvider';
+import { DockerPlatform } from '../debugging/DockerPlatformHelper';
+import { ext } from '../extensionVariables';
+import { resolveFilePath } from '../utils/resolveFilePath';
+import { DockerBuildOptions } from './DockerBuildTaskDefinitionBase';
+import { DockerBuildTaskDefinition, DockerBuildTaskProvider } from './DockerBuildTaskProvider';
+import { DockerContainerPort, DockerContainerVolume, DockerRunOptions } from './DockerRunTaskDefinitionBase';
+import { DockerRunTask, DockerRunTaskDefinition, DockerRunTaskProvider } from './DockerRunTaskProvider';
+import netCoreTaskHelper from './netcore/NetCoreTaskHelper';
+import nodeTaskHelper from './node/NodeTaskHelper';
+import pythonTaskHelper from './python/PythonTaskHelper';
+
+export interface DockerTaskContext {
+    folder: WorkspaceFolder;
+    platform: DockerPlatform;
+    actionContext: IActionContext;
+    cancellationToken?: CancellationToken;
+}
+
+// tslint:disable-next-line: no-empty-interface
+export interface DockerTaskScaffoldContext extends DockerTaskContext {
+}
+
+// tslint:disable-next-line: no-empty-interface
+export interface DockerBuildTaskContext extends DockerTaskContext {
+}
+
+export interface DockerRunTaskContext extends DockerTaskContext {
+    buildDefinition?: DockerBuildTaskDefinition;
+}
+
+export interface TaskHelper {
+    resolveDockerBuildOptions(context: DockerBuildTaskContext, buildDefinition: DockerBuildTaskDefinition): Promise<DockerBuildOptions>;
+    resolveDockerRunOptions(context: DockerRunTaskContext, runDefinition: DockerRunTaskDefinition): Promise<DockerRunOptions>;
+}
+
+export function registerTaskProviders(ctx: ExtensionContext): void {
+    const helpers = {
+        netCore: netCoreTaskHelper,
+        node: nodeTaskHelper,
+        python: pythonTaskHelper,
+    };
+
+    ctx.subscriptions.push(
+        tasks.registerTaskProvider(
+            'docker-build',
+            new DockerBuildTaskProvider(helpers)
+        )
+    );
+
+    ctx.subscriptions.push(
+        tasks.registerTaskProvider(
+            'docker-run',
+            new DockerRunTaskProvider(helpers)
+        )
+    );
+}
+
+export async function addTask(task: DockerBuildTaskDefinition | DockerRunTaskDefinition): Promise<boolean> {
+    // Using config API instead of tasks API means no wasted perf on re-resolving the tasks, and avoids confusion on resolved type !== true type
+    const workspaceTasks = workspace.getConfiguration('tasks');
+    const allTasks = workspaceTasks && workspaceTasks.tasks as TaskDefinition[] || [];
+
+    if (allTasks.some(t => t.label === task.label)) {
+        return false;
+    }
+
+    allTasks.push(task);
+    await workspaceTasks.update('tasks', allTasks);
+    return true;
+}
+
+export async function getAssociatedDockerRunTask(debugConfiguration: DockerDebugConfiguration): Promise<DockerRunTaskDefinition | undefined> {
+    // Using config API instead of tasks API means no wasted perf on re-resolving the tasks, and avoids confusion on resolved type !== true type
+    const workspaceTasks = workspace.getConfiguration('tasks');
+    const allTasks: TaskDefinition[] = workspaceTasks && workspaceTasks.tasks as TaskDefinition[] || [];
+
+    return await recursiveFindTaskByType(allTasks, 'docker-run', debugConfiguration);
+}
+
+export async function getAssociatedDockerBuildTask(runTask: DockerRunTask): Promise<DockerBuildTaskDefinition | undefined> {
+    // Using config API instead of tasks API means no wasted perf on re-resolving the tasks, and avoids confusion on resolved type !== true type
+    const workspaceTasks = workspace.getConfiguration('tasks');
+    const allTasks: TaskDefinition[] = workspaceTasks && workspaceTasks.tasks as TaskDefinition[] || [];
+
+    // Due to inconsistencies in the Task API, DockerRunTask does not have its dependsOn, so we need to re-find it by label
+    // Due to more inconsistencies in the Task API, DockerRunTask.name is equal to the Tasks.json 'label'
+    const runTaskDefinition: DockerRunTaskDefinition = await findTaskByLabel(allTasks, runTask.name);
+
+    return await recursiveFindTaskByType(allTasks, 'docker-build', runTaskDefinition);
+}
+
+export async function getOfficialBuildTaskForDockerfile(dockerfile: string, folder: WorkspaceFolder): Promise<Task | undefined> {
+    let buildTasks = await tasks.fetchTasks({ type: 'docker-build' });
+    buildTasks =
+        buildTasks.filter(t => t.execution.args.some(a => { // Find all build tasks where an argument to 'docker build' is this Dockerfile
+            let arg: string;
+            if (typeof a === 'string') {
+                arg = a;
+            } else {
+                arg = a.value;
+            }
+
+            arg = resolveFilePath(arg, folder);
+            return arg.toLowerCase() === dockerfile.toLowerCase();
+        }));
+
+    if (buildTasks.length === 1) {
+        return buildTasks[0]; // If there's only one build task, take it
+    } else if (buildTasks.length > 1) {
+        const releaseTask = buildTasks.find(t => t.name === 'docker-build: release');
+
+        if (releaseTask) {
+            return releaseTask;
+        }
+
+        const items: QuickPickItem[] = buildTasks.map(t => {
+            return { label: t.name }
+        });
+
+        const item = await ext.ui.showQuickPick(items, { placeHolder: 'Choose the official Docker Build definition.' });
+        return buildTasks.find(t => t.name === item.label);
+    }
+
+    return undefined;
+}
+
+export function inferImageName(runOptions: DockerRunTaskDefinition, context: DockerRunTaskContext, defaultNameHint: string, defaultTag?: 'dev' | 'latest'): string {
+    return (runOptions && runOptions.dockerRun && runOptions.dockerRun.image)
+        || (context && context.buildDefinition && context.buildDefinition.dockerBuild && context.buildDefinition.dockerBuild.tag)
+        || getDefaultImageName(defaultNameHint, defaultTag);
+}
+
+export function getDefaultImageName(nameHint: string, tag?: 'dev' | 'latest'): string {
+    tag = tag || 'latest';
+    return getValidImageNameWithTag(nameHint, tag);
+}
+
+export function getDefaultContainerName(nameHint: string, tag?: 'dev' | 'latest'): string {
+    tag = tag || 'dev';
+    return `${getValidImageName(nameHint)}-${tag}`;
+}
+
+// tslint:disable-next-line: no-any
+async function recursiveFindTaskByType(allTasks: TaskDefinition[], type: string, node: any): Promise<TaskDefinition | undefined> {
+    if (!node) {
+        return undefined;
+    }
+
+    // tslint:disable: no-unsafe-any
+    if (node.preLaunchTask) { // node is a debug configuration
+        const next = await findTaskByLabel(allTasks, node.preLaunchTask);
+        return await recursiveFindTaskByType(allTasks, type, next);
+    } else if (node.type === type) { // node is the task we want
+        return node;
+    } else if (node.dependsOn) { // node is another task
+        if (Array.isArray(node.dependsOn)) {
+            for (const label of node.dependsOn as string[]) {
+                let next = await findTaskByLabel(allTasks, label);
+                next = await recursiveFindTaskByType(allTasks, type, next);
+
+                if (next) {
+                    return next;
+                }
+            }
+
+            return undefined;
+        } else {
+            const nextType = node.dependsOn.type;
+            const next = await findTaskByType(allTasks, nextType);
+            return await recursiveFindTaskByType(allTasks, type, next);
+        }
+    }
+    // tslint:enable: no-unsafe-any
+
+    return undefined;
+}
+
+async function findTaskByLabel(allTasks: TaskDefinition[], label: string): Promise<TaskDefinition | undefined> {
+    return allTasks.find(t => t.label === label);
+}
+
+async function findTaskByType(allTasks: TaskDefinition[], type: string): Promise<TaskDefinition | undefined> {
+    return allTasks.find(t => t.type === type);
+}
+
+export function addVolumeWithoutConflicts(volumes: DockerContainerVolume[], volume: DockerContainerVolume): boolean {
+    // Two host volumes cannot map to one container volume:
+    // 1 hostVolume: n containerVolumes
+    if (volumes.find(v => v.containerPath === volume.containerPath)) {
+        return false;
+    }
+
+    volumes.push(volume);
+    return true;
+}
+
+export function addPortWithoutConflicts(ports: DockerContainerPort[], port: DockerContainerPort): boolean {
+    // One host port cannot map to two container ports
+    // n hostPorts: 1 containerPort
+    if (ports.find(p => p.hostPort === port.hostPort)) {
+        return false;
+    }
+
+    ports.push(port);
+    return true;
+}
+
+function getValidImageName(nameHint: string): string {
+    let result = nameHint.replace(/[^a-z0-9]/gi, '').toLowerCase();
+
+    if (result.length === 0) {
+        result = 'image'
+    }
+
+    return result;
+}
+
+function getValidImageNameWithTag(nameHint: string, tag: 'dev' | 'latest'): string {
+    return `${getValidImageName(nameHint)}:${tag}`
+}