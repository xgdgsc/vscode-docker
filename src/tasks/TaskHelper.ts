/*---------------------------------------------------------------------------------------------
 *  Copyright (c) Microsoft Corporation. All rights reserved.
 *  Licensed under the MIT License. See LICENSE.md in the project root for license information.
 *--------------------------------------------------------------------------------------------*/

import { CancellationToken, ExtensionContext, TaskDefinition, tasks, workspace, WorkspaceFolder } from 'vscode';
import { DockerDebugConfiguration } from '../debugging/DockerDebugConfigurationProvider';
import { ext } from '../extensionVariables';
import { DockerBuildOptions, DockerBuildTaskContext, DockerBuildTaskDefinition, DockerBuildTaskProvider } from './DockerBuildTaskProvider';
import { DockerRunOptions, DockerRunTaskContext, DockerRunTaskDefinition, DockerRunTaskProvider } from './DockerRunTaskProvider';
import { NetCoreTaskHelper } from './netcore/NetCoreTaskHelper';
import { NodeTaskHelper } from './node/NodeTaskHelper';

<<<<<<< HEAD
export interface TaskHelper<THelperBuildOptions, THelperRunOptions> {
=======
export type TaskPlatform = 'netCore' | 'node' | 'unknown';

export interface TaskHelper {
>>>>>>> 6d9b9aef
    // tslint:disable-next-line: no-any
    provideDockerBuildTasks(folder: WorkspaceFolder, options?: any): Promise<DockerBuildTaskDefinition[]>;
    // tslint:disable-next-line: no-any
    provideDockerRunTasks(folder: WorkspaceFolder, options?: any): Promise<DockerRunTaskDefinition[]>;
    resolveDockerBuildOptions(folder: WorkspaceFolder, buildOptions: DockerBuildOptions, context: DockerBuildTaskContext, token?: CancellationToken): Promise<DockerBuildOptions>;
    resolveDockerRunOptions(folder: WorkspaceFolder, runOptions: DockerRunOptions, context: DockerRunTaskContext, token?: CancellationToken): Promise<DockerRunOptions>;
}

export function registerTaskProviders(ctx: ExtensionContext): void {
    const netCoreTaskHelper = new NetCoreTaskHelper();
    const nodeTaskHelper = new NodeTaskHelper();

    ctx.subscriptions.push(
        tasks.registerTaskProvider(
            'docker-build',
            ext.buildTaskProvider = new DockerBuildTaskProvider(
                netCoreTaskHelper,
                nodeTaskHelper
            )
        )
    );

    ctx.subscriptions.push(
        tasks.registerTaskProvider(
            'docker-run',
            ext.runTaskProvider = new DockerRunTaskProvider(
                netCoreTaskHelper,
                nodeTaskHelper
            )
        )
    );
}

export async function addTask(task: DockerBuildTaskDefinition | DockerRunTaskDefinition): Promise<boolean> {
    // Using config API instead of tasks API means no wasted perf on re-resolving the tasks, and avoids confusion on resolved type !== true type
    const workspaceTasks = workspace.getConfiguration('tasks');
    const allTasks = workspaceTasks && workspaceTasks.tasks as TaskDefinition[] || [];

    if (allTasks.some(t => t.label === task.label)) {
        return false;
    }

    allTasks.push(task);
    workspaceTasks.update('tasks', allTasks);
    return true;
}

export async function getAssociatedDockerRunTask(debugConfiguration: DockerDebugConfiguration): Promise<DockerRunTaskDefinition | undefined> {
    // Using config API instead of tasks API means no wasted perf on re-resolving the tasks, and avoids confusion on resolved type !== true type
    const workspaceTasks = workspace.getConfiguration('tasks');
    const allTasks: TaskDefinition[] = workspaceTasks && workspaceTasks.tasks as TaskDefinition[] || [];

    return await recursiveFindTaskByType(allTasks, 'docker-run', debugConfiguration);
}

export async function getAssociatedDockerBuildTask(runTask: DockerRunTaskDefinition): Promise<DockerBuildTaskDefinition | undefined> {
    // Using config API instead of tasks API means no wasted perf on re-resolving the tasks, and avoids confusion on resolved type !== true type
    const workspaceTasks = workspace.getConfiguration('tasks');
    const allTasks: TaskDefinition[] = workspaceTasks && workspaceTasks.tasks as TaskDefinition[] || [];

    return await recursiveFindTaskByType(allTasks, 'docker-build', runTask);
}

// tslint:disable-next-line: no-any
async function recursiveFindTaskByType(allTasks: TaskDefinition[], type: string, node: any): Promise<TaskDefinition | undefined> {
    if (!node) {
        return undefined;
    }

    // tslint:disable: no-unsafe-any
    if (node.preLaunchTask) { // Node is a debug configuration
        const next = await findTaskByLabel(allTasks, node.preLaunchTask);
        return await recursiveFindTaskByType(allTasks, type, next);
    } else if (node.type === type) { // Node is the task we want
        return node;
    } else if (node.dependsOn) { // Node is another task
        if (Array.isArray(node.dependsOn)) {
            for (const label of node.dependsOn as string[]) {
                let next = await findTaskByLabel(allTasks, label);
                next = await recursiveFindTaskByType(allTasks, type, next);

                if (next) {
                    return next;
                }
            }

            return undefined;
        } else {
            const nextType = node.dependsOn.type;
            const next = await findTaskByType(allTasks, nextType);
            return await recursiveFindTaskByType(allTasks, type, next);
        }
    }
    // tslint:enable: no-unsafe-any

    return undefined;
}

async function findTaskByLabel(allTasks: TaskDefinition[], label: string): Promise<TaskDefinition | undefined> {
    return allTasks.find(t => t.label === label);
}

async function findTaskByType(allTasks: TaskDefinition[], type: string): Promise<TaskDefinition | undefined> {
    return allTasks.find(t => t.type === type);
}
<|MERGE_RESOLUTION|>--- conflicted
+++ resolved
@@ -1,125 +1,119 @@
-/*---------------------------------------------------------------------------------------------
- *  Copyright (c) Microsoft Corporation. All rights reserved.
- *  Licensed under the MIT License. See LICENSE.md in the project root for license information.
- *--------------------------------------------------------------------------------------------*/
-
-import { CancellationToken, ExtensionContext, TaskDefinition, tasks, workspace, WorkspaceFolder } from 'vscode';
-import { DockerDebugConfiguration } from '../debugging/DockerDebugConfigurationProvider';
-import { ext } from '../extensionVariables';
-import { DockerBuildOptions, DockerBuildTaskContext, DockerBuildTaskDefinition, DockerBuildTaskProvider } from './DockerBuildTaskProvider';
-import { DockerRunOptions, DockerRunTaskContext, DockerRunTaskDefinition, DockerRunTaskProvider } from './DockerRunTaskProvider';
-import { NetCoreTaskHelper } from './netcore/NetCoreTaskHelper';
-import { NodeTaskHelper } from './node/NodeTaskHelper';
-
-<<<<<<< HEAD
-export interface TaskHelper<THelperBuildOptions, THelperRunOptions> {
-=======
-export type TaskPlatform = 'netCore' | 'node' | 'unknown';
-
-export interface TaskHelper {
->>>>>>> 6d9b9aef
-    // tslint:disable-next-line: no-any
-    provideDockerBuildTasks(folder: WorkspaceFolder, options?: any): Promise<DockerBuildTaskDefinition[]>;
-    // tslint:disable-next-line: no-any
-    provideDockerRunTasks(folder: WorkspaceFolder, options?: any): Promise<DockerRunTaskDefinition[]>;
-    resolveDockerBuildOptions(folder: WorkspaceFolder, buildOptions: DockerBuildOptions, context: DockerBuildTaskContext, token?: CancellationToken): Promise<DockerBuildOptions>;
-    resolveDockerRunOptions(folder: WorkspaceFolder, runOptions: DockerRunOptions, context: DockerRunTaskContext, token?: CancellationToken): Promise<DockerRunOptions>;
-}
-
-export function registerTaskProviders(ctx: ExtensionContext): void {
-    const netCoreTaskHelper = new NetCoreTaskHelper();
-    const nodeTaskHelper = new NodeTaskHelper();
-
-    ctx.subscriptions.push(
-        tasks.registerTaskProvider(
-            'docker-build',
-            ext.buildTaskProvider = new DockerBuildTaskProvider(
-                netCoreTaskHelper,
-                nodeTaskHelper
-            )
-        )
-    );
-
-    ctx.subscriptions.push(
-        tasks.registerTaskProvider(
-            'docker-run',
-            ext.runTaskProvider = new DockerRunTaskProvider(
-                netCoreTaskHelper,
-                nodeTaskHelper
-            )
-        )
-    );
-}
-
-export async function addTask(task: DockerBuildTaskDefinition | DockerRunTaskDefinition): Promise<boolean> {
-    // Using config API instead of tasks API means no wasted perf on re-resolving the tasks, and avoids confusion on resolved type !== true type
-    const workspaceTasks = workspace.getConfiguration('tasks');
-    const allTasks = workspaceTasks && workspaceTasks.tasks as TaskDefinition[] || [];
-
-    if (allTasks.some(t => t.label === task.label)) {
-        return false;
-    }
-
-    allTasks.push(task);
-    workspaceTasks.update('tasks', allTasks);
-    return true;
-}
-
-export async function getAssociatedDockerRunTask(debugConfiguration: DockerDebugConfiguration): Promise<DockerRunTaskDefinition | undefined> {
-    // Using config API instead of tasks API means no wasted perf on re-resolving the tasks, and avoids confusion on resolved type !== true type
-    const workspaceTasks = workspace.getConfiguration('tasks');
-    const allTasks: TaskDefinition[] = workspaceTasks && workspaceTasks.tasks as TaskDefinition[] || [];
-
-    return await recursiveFindTaskByType(allTasks, 'docker-run', debugConfiguration);
-}
-
-export async function getAssociatedDockerBuildTask(runTask: DockerRunTaskDefinition): Promise<DockerBuildTaskDefinition | undefined> {
-    // Using config API instead of tasks API means no wasted perf on re-resolving the tasks, and avoids confusion on resolved type !== true type
-    const workspaceTasks = workspace.getConfiguration('tasks');
-    const allTasks: TaskDefinition[] = workspaceTasks && workspaceTasks.tasks as TaskDefinition[] || [];
-
-    return await recursiveFindTaskByType(allTasks, 'docker-build', runTask);
-}
-
-// tslint:disable-next-line: no-any
-async function recursiveFindTaskByType(allTasks: TaskDefinition[], type: string, node: any): Promise<TaskDefinition | undefined> {
-    if (!node) {
-        return undefined;
-    }
-
-    // tslint:disable: no-unsafe-any
-    if (node.preLaunchTask) { // Node is a debug configuration
-        const next = await findTaskByLabel(allTasks, node.preLaunchTask);
-        return await recursiveFindTaskByType(allTasks, type, next);
-    } else if (node.type === type) { // Node is the task we want
-        return node;
-    } else if (node.dependsOn) { // Node is another task
-        if (Array.isArray(node.dependsOn)) {
-            for (const label of node.dependsOn as string[]) {
-                let next = await findTaskByLabel(allTasks, label);
-                next = await recursiveFindTaskByType(allTasks, type, next);
-
-                if (next) {
-                    return next;
-                }
-            }
-
-            return undefined;
-        } else {
-            const nextType = node.dependsOn.type;
-            const next = await findTaskByType(allTasks, nextType);
-            return await recursiveFindTaskByType(allTasks, type, next);
-        }
-    }
-    // tslint:enable: no-unsafe-any
-
-    return undefined;
-}
-
-async function findTaskByLabel(allTasks: TaskDefinition[], label: string): Promise<TaskDefinition | undefined> {
-    return allTasks.find(t => t.label === label);
-}
-
-async function findTaskByType(allTasks: TaskDefinition[], type: string): Promise<TaskDefinition | undefined> {
-    return allTasks.find(t => t.type === type);
-}
+/*---------------------------------------------------------------------------------------------
+ *  Copyright (c) Microsoft Corporation. All rights reserved.
+ *  Licensed under the MIT License. See LICENSE.md in the project root for license information.
+ *--------------------------------------------------------------------------------------------*/
+
+import { CancellationToken, ExtensionContext, TaskDefinition, tasks, workspace, WorkspaceFolder } from 'vscode';
+import { DockerDebugConfiguration } from '../debugging/DockerDebugConfigurationProvider';
+import { ext } from '../extensionVariables';
+import { DockerBuildOptions, DockerBuildTaskContext, DockerBuildTaskDefinition, DockerBuildTaskProvider } from './DockerBuildTaskProvider';
+import { DockerRunOptions, DockerRunTaskContext, DockerRunTaskDefinition, DockerRunTaskProvider } from './DockerRunTaskProvider';
+import { NetCoreTaskHelper } from './netcore/NetCoreTaskHelper';
+import { NodeTaskHelper } from './node/NodeTaskHelper';
+
+export interface TaskHelper {
+    // tslint:disable-next-line: no-any
+    provideDockerBuildTasks(folder: WorkspaceFolder, options?: any): Promise<DockerBuildTaskDefinition[]>;
+    // tslint:disable-next-line: no-any
+    provideDockerRunTasks(folder: WorkspaceFolder, options?: any): Promise<DockerRunTaskDefinition[]>;
+    resolveDockerBuildOptions(folder: WorkspaceFolder, buildOptions: DockerBuildOptions, context: DockerBuildTaskContext, token?: CancellationToken): Promise<DockerBuildOptions>;
+    resolveDockerRunOptions(folder: WorkspaceFolder, runOptions: DockerRunOptions, context: DockerRunTaskContext, token?: CancellationToken): Promise<DockerRunOptions>;
+}
+
+export function registerTaskProviders(ctx: ExtensionContext): void {
+    const netCoreTaskHelper = new NetCoreTaskHelper();
+    const nodeTaskHelper = new NodeTaskHelper();
+
+    ctx.subscriptions.push(
+        tasks.registerTaskProvider(
+            'docker-build',
+            ext.buildTaskProvider = new DockerBuildTaskProvider(
+                netCoreTaskHelper,
+                nodeTaskHelper
+            )
+        )
+    );
+
+    ctx.subscriptions.push(
+        tasks.registerTaskProvider(
+            'docker-run',
+            ext.runTaskProvider = new DockerRunTaskProvider(
+                netCoreTaskHelper,
+                nodeTaskHelper
+            )
+        )
+    );
+}
+
+export async function addTask(task: DockerBuildTaskDefinition | DockerRunTaskDefinition): Promise<boolean> {
+    // Using config API instead of tasks API means no wasted perf on re-resolving the tasks, and avoids confusion on resolved type !== true type
+    const workspaceTasks = workspace.getConfiguration('tasks');
+    const allTasks = workspaceTasks && workspaceTasks.tasks as TaskDefinition[] || [];
+
+    if (allTasks.some(t => t.label === task.label)) {
+        return false;
+    }
+
+    allTasks.push(task);
+    workspaceTasks.update('tasks', allTasks);
+    return true;
+}
+
+export async function getAssociatedDockerRunTask(debugConfiguration: DockerDebugConfiguration): Promise<DockerRunTaskDefinition | undefined> {
+    // Using config API instead of tasks API means no wasted perf on re-resolving the tasks, and avoids confusion on resolved type !== true type
+    const workspaceTasks = workspace.getConfiguration('tasks');
+    const allTasks: TaskDefinition[] = workspaceTasks && workspaceTasks.tasks as TaskDefinition[] || [];
+
+    return await recursiveFindTaskByType(allTasks, 'docker-run', debugConfiguration);
+}
+
+export async function getAssociatedDockerBuildTask(runTask: DockerRunTaskDefinition): Promise<DockerBuildTaskDefinition | undefined> {
+    // Using config API instead of tasks API means no wasted perf on re-resolving the tasks, and avoids confusion on resolved type !== true type
+    const workspaceTasks = workspace.getConfiguration('tasks');
+    const allTasks: TaskDefinition[] = workspaceTasks && workspaceTasks.tasks as TaskDefinition[] || [];
+
+    return await recursiveFindTaskByType(allTasks, 'docker-build', runTask);
+}
+
+// tslint:disable-next-line: no-any
+async function recursiveFindTaskByType(allTasks: TaskDefinition[], type: string, node: any): Promise<TaskDefinition | undefined> {
+    if (!node) {
+        return undefined;
+    }
+
+    // tslint:disable: no-unsafe-any
+    if (node.preLaunchTask) { // Node is a debug configuration
+        const next = await findTaskByLabel(allTasks, node.preLaunchTask);
+        return await recursiveFindTaskByType(allTasks, type, next);
+    } else if (node.type === type) { // Node is the task we want
+        return node;
+    } else if (node.dependsOn) { // Node is another task
+        if (Array.isArray(node.dependsOn)) {
+            for (const label of node.dependsOn as string[]) {
+                let next = await findTaskByLabel(allTasks, label);
+                next = await recursiveFindTaskByType(allTasks, type, next);
+
+                if (next) {
+                    return next;
+                }
+            }
+
+            return undefined;
+        } else {
+            const nextType = node.dependsOn.type;
+            const next = await findTaskByType(allTasks, nextType);
+            return await recursiveFindTaskByType(allTasks, type, next);
+        }
+    }
+    // tslint:enable: no-unsafe-any
+
+    return undefined;
+}
+
+async function findTaskByLabel(allTasks: TaskDefinition[], label: string): Promise<TaskDefinition | undefined> {
+    return allTasks.find(t => t.label === label);
+}
+
+async function findTaskByType(allTasks: TaskDefinition[], type: string): Promise<TaskDefinition | undefined> {
+    return allTasks.find(t => t.type === type);
+}