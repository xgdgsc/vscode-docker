/*---------------------------------------------------------------------------------------------
 *  Copyright (c) Microsoft Corporation. All rights reserved.
 *  Licensed under the MIT License. See LICENSE.md in the project root for license information.
 *--------------------------------------------------------------------------------------------*/

import * as fse from 'fs-extra';
import * as path from 'path';
<<<<<<< HEAD
import { CancellationToken, ShellQuotedString, WorkspaceFolder } from 'vscode';
=======
import { ShellQuotedString, WorkspaceFolder } from 'vscode';
import { CommandLineBuilder } from '../../utils/commandLineBuilder';
>>>>>>> 01271511
import { DockerBuildOptions, DockerBuildTaskDefinitionBase } from '../DockerBuildTaskDefinitionBase';
import { DockerBuildTaskDefinition } from '../DockerBuildTaskProvider';
import { DockerRunOptions, DockerRunTaskDefinitionBase } from '../DockerRunTaskDefinitionBase';
import { DockerRunTaskDefinition } from '../DockerRunTaskProvider';
import { DockerBuildTaskContext, DockerRunTaskContext, DockerTaskScaffoldContext, TaskHelper } from '../TaskHelper';

interface NodePackage {
    main?: string;
    name?: string;
    scripts?: { [key: string]: string };
}

export interface NodeTaskBuildOptions {
    package?: string;
}

export interface NodeBuildTaskDefinition extends DockerBuildTaskDefinitionBase {
    node?: NodeTaskBuildOptions;
}

export type InspectMode = 'default' | 'break';

export interface NodeTaskRunOptions {
    enableDebugging?: boolean;
    inspectMode?: InspectMode;
    inspectPort?: number;
    package?: string;
}

export interface NodeRunTaskDefinition extends DockerRunTaskDefinitionBase {
    node?: NodeTaskRunOptions;
}

export class NodeTaskHelper implements TaskHelper {
<<<<<<< HEAD
    private static readonly StartScriptName: string = 'start';

    public async provideDockerBuildTasks(folder: WorkspaceFolder): Promise<DockerBuildTaskDefinition[]> {
=======
    public async provideDockerBuildTasks(context: DockerTaskScaffoldContext): Promise<DockerBuildTaskDefinition[]> {
>>>>>>> 01271511
        return [
            {
                type: 'docker-build',
                label: 'docker-build',
                platform: 'node',
            }
        ];
    }

    public async provideDockerRunTasks(context: DockerTaskScaffoldContext): Promise<DockerRunTaskDefinition[]> {
        return [
            {
                type: 'docker-run',
                label: 'docker-run: release',
                dependsOn: ['docker-build'],
                platform: 'node'
            },
            {
                type: 'docker-run',
                label: 'docker-run: debug',
                dependsOn: ['docker-build'],
                node: {
                    enableDebugging: true
                }
            }
        ];
    }

    public async resolveDockerBuildOptions(context: DockerBuildTaskContext, buildDefinition: NodeBuildTaskDefinition): Promise<DockerBuildOptions> {
        const helperOptions = buildDefinition.node || {};
        const buildOptions = buildDefinition.dockerBuild;

        const packagePath = NodeTaskHelper.inferPackagePath(helperOptions.package, context.folder);
        const packageName = await NodeTaskHelper.inferPackageName(packagePath);

        if (buildOptions.context === undefined) {
            buildOptions.context = NodeTaskHelper.inferBuildContextPath(buildOptions && buildOptions.context, context.folder, packagePath);
        }

        if (buildOptions.tag === undefined) {
            buildOptions.tag = NodeTaskHelper.inferTag(packageName);
        }

        return await Promise.resolve(buildOptions);
    }

    public async resolveDockerRunOptions(context: DockerRunTaskContext, runDefinition: NodeRunTaskDefinition): Promise<DockerRunOptions> {
        const helperOptions = runDefinition.node || {};
        const runOptions = runDefinition.dockerRun;

        const packagePath = NodeTaskHelper.inferPackagePath(helperOptions && helperOptions.package, context.folder);
        const packageName = await NodeTaskHelper.inferPackageName(packagePath);

        if (runOptions.containerName === undefined) {
            runOptions.containerName = NodeTaskHelper.inferContainerName(packageName);
        }

        if (runOptions.image === undefined) {
            runOptions.image = NodeTaskHelper.inferTag(packageName);
        }

        if (helperOptions && helperOptions.enableDebugging) {
            const inspectMode = helperOptions.inspectMode || 'default';
            const inspectPort = helperOptions.inspectPort !== undefined ? helperOptions.inspectPort : 9229;

            if (runOptions.command === undefined) {
                runOptions.command = await NodeTaskHelper.inferCommand(packagePath, inspectMode, inspectPort);
            }

            if (runOptions.ports === undefined) {
                runOptions.ports = [];
            }

            let inspectPortPublished = false;

            // If not already defined, create a mapping for the inspect port between container and host...
            if (runOptions.ports.find(port => port.containerPort === inspectPort) === undefined) {
                runOptions.ports.push({
                    containerPort: inspectPort,
                    // TODO: Can this mapping be dynamic?
                    hostPort: inspectPort
                });

                inspectPortPublished = true;
            }

            // NOTE: By default, if no ports are explicitly published and the options do not say otherwise, all ports will be published.
            //       If we published the inspection port, and it was the only published port, that "publish all" behavior would unintentionally be disabled.
            //       Hence, in that situation, we force "publish all" in addition to the inspection port.
            if (runOptions.portsPublishAll === undefined && inspectPortPublished && runOptions.ports.length === 1) {
                runOptions.portsPublishAll = true;
            }
        }

        return await Promise.resolve(runOptions);
    }

    private static inferPackagePath(packageFile: string | undefined, folder: WorkspaceFolder): string {
        if (packageFile !== undefined) {
            return this.resolveFilePath(packageFile, folder);
        } else {
            return path.join(folder.uri.fsPath, 'package.json');
        }
    }

    private static inferBuildContextPath(buildContext: string | undefined, folder: WorkspaceFolder, packagePath: string): string {
        if (buildContext !== undefined) {
            return this.resolveFilePath(buildContext, folder);
        } else {
            return path.dirname(packagePath);
        }
    }

    private static async inferPackageName(packagePath: string): Promise<string> {
        const packageJson = await fse.readFile(packagePath, 'utf8');
        const packageContent = <NodePackage>JSON.parse(packageJson);

        if (packageContent.name !== undefined) {
            return packageContent.name;
        } else {
            const packageBaseDirName = await Promise.resolve(path.basename(path.dirname(packagePath)));

            return packageBaseDirName;
        }
    }

    private static inferContainerName(packageName: string): string {
        return `${packageName}-dev`;
    }

    private static inferTag(packageName: string): string {
        return `${packageName}:latest`;
    }

    private static async inferCommand(packagePath: string, inspectMode: InspectMode, inspectPort: number): Promise<string | ShellQuotedString[]> {
        const inspectArg = inspectMode === 'break' ? '--inspect-brk' : '--inspect';
        const inspectArgWithPort = `${inspectArg}=0.0.0.0:${inspectPort}`;

        const packageJson = await fse.readFile(packagePath, 'utf8');
        const packageContent = <NodePackage>JSON.parse(packageJson);

        if (packageContent.scripts) {
            const startScript = packageContent.scripts[NodeTaskHelper.StartScriptName];

            if (startScript && startScript.startsWith('node ')) {
                const updatedStartScript = `node ${inspectArgWithPort} ${startScript.substring(5)}`;

                return updatedStartScript;
            }
        }

        if (packageContent.main) {
            return `node ${inspectArgWithPort} ${packageContent.main}`;
        }

        throw new Error(`Unable to infer the command to run the application within the container. Set the 'dockerRun.command' property and include the Node.js '${inspectArgWithPort}' argument.`);
    }

    private static resolveFilePath(filePath: string, folder: WorkspaceFolder): string {
        const replacedPath = filePath.replace(/\$\{workspaceFolder\}/gi, folder.uri.fsPath);

        return path.resolve(folder.uri.fsPath, replacedPath);
    }
}

const nodeTaskHelper = new NodeTaskHelper();

export default nodeTaskHelper;
<|MERGE_RESOLUTION|>--- conflicted
+++ resolved
@@ -1,222 +1,213 @@
-/*---------------------------------------------------------------------------------------------
- *  Copyright (c) Microsoft Corporation. All rights reserved.
- *  Licensed under the MIT License. See LICENSE.md in the project root for license information.
- *--------------------------------------------------------------------------------------------*/
-
-import * as fse from 'fs-extra';
-import * as path from 'path';
-<<<<<<< HEAD
-import { CancellationToken, ShellQuotedString, WorkspaceFolder } from 'vscode';
-=======
-import { ShellQuotedString, WorkspaceFolder } from 'vscode';
-import { CommandLineBuilder } from '../../utils/commandLineBuilder';
->>>>>>> 01271511
-import { DockerBuildOptions, DockerBuildTaskDefinitionBase } from '../DockerBuildTaskDefinitionBase';
-import { DockerBuildTaskDefinition } from '../DockerBuildTaskProvider';
-import { DockerRunOptions, DockerRunTaskDefinitionBase } from '../DockerRunTaskDefinitionBase';
-import { DockerRunTaskDefinition } from '../DockerRunTaskProvider';
-import { DockerBuildTaskContext, DockerRunTaskContext, DockerTaskScaffoldContext, TaskHelper } from '../TaskHelper';
-
-interface NodePackage {
-    main?: string;
-    name?: string;
-    scripts?: { [key: string]: string };
-}
-
-export interface NodeTaskBuildOptions {
-    package?: string;
-}
-
-export interface NodeBuildTaskDefinition extends DockerBuildTaskDefinitionBase {
-    node?: NodeTaskBuildOptions;
-}
-
-export type InspectMode = 'default' | 'break';
-
-export interface NodeTaskRunOptions {
-    enableDebugging?: boolean;
-    inspectMode?: InspectMode;
-    inspectPort?: number;
-    package?: string;
-}
-
-export interface NodeRunTaskDefinition extends DockerRunTaskDefinitionBase {
-    node?: NodeTaskRunOptions;
-}
-
-export class NodeTaskHelper implements TaskHelper {
-<<<<<<< HEAD
-    private static readonly StartScriptName: string = 'start';
-
-    public async provideDockerBuildTasks(folder: WorkspaceFolder): Promise<DockerBuildTaskDefinition[]> {
-=======
-    public async provideDockerBuildTasks(context: DockerTaskScaffoldContext): Promise<DockerBuildTaskDefinition[]> {
->>>>>>> 01271511
-        return [
-            {
-                type: 'docker-build',
-                label: 'docker-build',
-                platform: 'node',
-            }
-        ];
-    }
-
-    public async provideDockerRunTasks(context: DockerTaskScaffoldContext): Promise<DockerRunTaskDefinition[]> {
-        return [
-            {
-                type: 'docker-run',
-                label: 'docker-run: release',
-                dependsOn: ['docker-build'],
-                platform: 'node'
-            },
-            {
-                type: 'docker-run',
-                label: 'docker-run: debug',
-                dependsOn: ['docker-build'],
-                node: {
-                    enableDebugging: true
-                }
-            }
-        ];
-    }
-
-    public async resolveDockerBuildOptions(context: DockerBuildTaskContext, buildDefinition: NodeBuildTaskDefinition): Promise<DockerBuildOptions> {
-        const helperOptions = buildDefinition.node || {};
-        const buildOptions = buildDefinition.dockerBuild;
-
-        const packagePath = NodeTaskHelper.inferPackagePath(helperOptions.package, context.folder);
-        const packageName = await NodeTaskHelper.inferPackageName(packagePath);
-
-        if (buildOptions.context === undefined) {
-            buildOptions.context = NodeTaskHelper.inferBuildContextPath(buildOptions && buildOptions.context, context.folder, packagePath);
-        }
-
-        if (buildOptions.tag === undefined) {
-            buildOptions.tag = NodeTaskHelper.inferTag(packageName);
-        }
-
-        return await Promise.resolve(buildOptions);
-    }
-
-    public async resolveDockerRunOptions(context: DockerRunTaskContext, runDefinition: NodeRunTaskDefinition): Promise<DockerRunOptions> {
-        const helperOptions = runDefinition.node || {};
-        const runOptions = runDefinition.dockerRun;
-
-        const packagePath = NodeTaskHelper.inferPackagePath(helperOptions && helperOptions.package, context.folder);
-        const packageName = await NodeTaskHelper.inferPackageName(packagePath);
-
-        if (runOptions.containerName === undefined) {
-            runOptions.containerName = NodeTaskHelper.inferContainerName(packageName);
-        }
-
-        if (runOptions.image === undefined) {
-            runOptions.image = NodeTaskHelper.inferTag(packageName);
-        }
-
-        if (helperOptions && helperOptions.enableDebugging) {
-            const inspectMode = helperOptions.inspectMode || 'default';
-            const inspectPort = helperOptions.inspectPort !== undefined ? helperOptions.inspectPort : 9229;
-
-            if (runOptions.command === undefined) {
-                runOptions.command = await NodeTaskHelper.inferCommand(packagePath, inspectMode, inspectPort);
-            }
-
-            if (runOptions.ports === undefined) {
-                runOptions.ports = [];
-            }
-
-            let inspectPortPublished = false;
-
-            // If not already defined, create a mapping for the inspect port between container and host...
-            if (runOptions.ports.find(port => port.containerPort === inspectPort) === undefined) {
-                runOptions.ports.push({
-                    containerPort: inspectPort,
-                    // TODO: Can this mapping be dynamic?
-                    hostPort: inspectPort
-                });
-
-                inspectPortPublished = true;
-            }
-
-            // NOTE: By default, if no ports are explicitly published and the options do not say otherwise, all ports will be published.
-            //       If we published the inspection port, and it was the only published port, that "publish all" behavior would unintentionally be disabled.
-            //       Hence, in that situation, we force "publish all" in addition to the inspection port.
-            if (runOptions.portsPublishAll === undefined && inspectPortPublished && runOptions.ports.length === 1) {
-                runOptions.portsPublishAll = true;
-            }
-        }
-
-        return await Promise.resolve(runOptions);
-    }
-
-    private static inferPackagePath(packageFile: string | undefined, folder: WorkspaceFolder): string {
-        if (packageFile !== undefined) {
-            return this.resolveFilePath(packageFile, folder);
-        } else {
-            return path.join(folder.uri.fsPath, 'package.json');
-        }
-    }
-
-    private static inferBuildContextPath(buildContext: string | undefined, folder: WorkspaceFolder, packagePath: string): string {
-        if (buildContext !== undefined) {
-            return this.resolveFilePath(buildContext, folder);
-        } else {
-            return path.dirname(packagePath);
-        }
-    }
-
-    private static async inferPackageName(packagePath: string): Promise<string> {
-        const packageJson = await fse.readFile(packagePath, 'utf8');
-        const packageContent = <NodePackage>JSON.parse(packageJson);
-
-        if (packageContent.name !== undefined) {
-            return packageContent.name;
-        } else {
-            const packageBaseDirName = await Promise.resolve(path.basename(path.dirname(packagePath)));
-
-            return packageBaseDirName;
-        }
-    }
-
-    private static inferContainerName(packageName: string): string {
-        return `${packageName}-dev`;
-    }
-
-    private static inferTag(packageName: string): string {
-        return `${packageName}:latest`;
-    }
-
-    private static async inferCommand(packagePath: string, inspectMode: InspectMode, inspectPort: number): Promise<string | ShellQuotedString[]> {
-        const inspectArg = inspectMode === 'break' ? '--inspect-brk' : '--inspect';
-        const inspectArgWithPort = `${inspectArg}=0.0.0.0:${inspectPort}`;
-
-        const packageJson = await fse.readFile(packagePath, 'utf8');
-        const packageContent = <NodePackage>JSON.parse(packageJson);
-
-        if (packageContent.scripts) {
-            const startScript = packageContent.scripts[NodeTaskHelper.StartScriptName];
-
-            if (startScript && startScript.startsWith('node ')) {
-                const updatedStartScript = `node ${inspectArgWithPort} ${startScript.substring(5)}`;
-
-                return updatedStartScript;
-            }
-        }
-
-        if (packageContent.main) {
-            return `node ${inspectArgWithPort} ${packageContent.main}`;
-        }
-
-        throw new Error(`Unable to infer the command to run the application within the container. Set the 'dockerRun.command' property and include the Node.js '${inspectArgWithPort}' argument.`);
-    }
-
-    private static resolveFilePath(filePath: string, folder: WorkspaceFolder): string {
-        const replacedPath = filePath.replace(/\$\{workspaceFolder\}/gi, folder.uri.fsPath);
-
-        return path.resolve(folder.uri.fsPath, replacedPath);
-    }
-}
-
-const nodeTaskHelper = new NodeTaskHelper();
-
-export default nodeTaskHelper;
+/*---------------------------------------------------------------------------------------------
+ *  Copyright (c) Microsoft Corporation. All rights reserved.
+ *  Licensed under the MIT License. See LICENSE.md in the project root for license information.
+ *--------------------------------------------------------------------------------------------*/
+
+import * as fse from 'fs-extra';
+import * as path from 'path';
+import { ShellQuotedString, WorkspaceFolder } from 'vscode';
+import { DockerBuildOptions, DockerBuildTaskDefinitionBase } from '../DockerBuildTaskDefinitionBase';
+import { DockerBuildTaskDefinition } from '../DockerBuildTaskProvider';
+import { DockerRunOptions, DockerRunTaskDefinitionBase } from '../DockerRunTaskDefinitionBase';
+import { DockerRunTaskDefinition } from '../DockerRunTaskProvider';
+import { DockerBuildTaskContext, DockerRunTaskContext, DockerTaskScaffoldContext, TaskHelper } from '../TaskHelper';
+
+interface NodePackage {
+    main?: string;
+    name?: string;
+    scripts?: { [key: string]: string };
+}
+
+export interface NodeTaskBuildOptions {
+    package?: string;
+}
+
+export interface NodeBuildTaskDefinition extends DockerBuildTaskDefinitionBase {
+    node?: NodeTaskBuildOptions;
+}
+
+export type InspectMode = 'default' | 'break';
+
+export interface NodeTaskRunOptions {
+    enableDebugging?: boolean;
+    inspectMode?: InspectMode;
+    inspectPort?: number;
+    package?: string;
+}
+
+export interface NodeRunTaskDefinition extends DockerRunTaskDefinitionBase {
+    node?: NodeTaskRunOptions;
+}
+
+export class NodeTaskHelper implements TaskHelper {
+    private static readonly StartScriptName: string = 'start';
+
+    public async provideDockerBuildTasks(context: DockerTaskScaffoldContext): Promise<DockerBuildTaskDefinition[]> {
+        return [
+            {
+                type: 'docker-build',
+                label: 'docker-build',
+                platform: 'node',
+            }
+        ];
+    }
+
+    public async provideDockerRunTasks(context: DockerTaskScaffoldContext): Promise<DockerRunTaskDefinition[]> {
+        return [
+            {
+                type: 'docker-run',
+                label: 'docker-run: release',
+                dependsOn: ['docker-build'],
+                platform: 'node'
+            },
+            {
+                type: 'docker-run',
+                label: 'docker-run: debug',
+                dependsOn: ['docker-build'],
+                node: {
+                    enableDebugging: true
+                }
+            }
+        ];
+    }
+
+    public async resolveDockerBuildOptions(context: DockerBuildTaskContext, buildDefinition: NodeBuildTaskDefinition): Promise<DockerBuildOptions> {
+        const helperOptions = buildDefinition.node || {};
+        const buildOptions = buildDefinition.dockerBuild;
+
+        const packagePath = NodeTaskHelper.inferPackagePath(helperOptions.package, context.folder);
+        const packageName = await NodeTaskHelper.inferPackageName(packagePath);
+
+        if (buildOptions.context === undefined) {
+            buildOptions.context = NodeTaskHelper.inferBuildContextPath(buildOptions && buildOptions.context, context.folder, packagePath);
+        }
+
+        if (buildOptions.tag === undefined) {
+            buildOptions.tag = NodeTaskHelper.inferTag(packageName);
+        }
+
+        return await Promise.resolve(buildOptions);
+    }
+
+    public async resolveDockerRunOptions(context: DockerRunTaskContext, runDefinition: NodeRunTaskDefinition): Promise<DockerRunOptions> {
+        const helperOptions = runDefinition.node || {};
+        const runOptions = runDefinition.dockerRun;
+
+        const packagePath = NodeTaskHelper.inferPackagePath(helperOptions && helperOptions.package, context.folder);
+        const packageName = await NodeTaskHelper.inferPackageName(packagePath);
+
+        if (runOptions.containerName === undefined) {
+            runOptions.containerName = NodeTaskHelper.inferContainerName(packageName);
+        }
+
+        if (runOptions.image === undefined) {
+            runOptions.image = NodeTaskHelper.inferTag(packageName);
+        }
+
+        if (helperOptions && helperOptions.enableDebugging) {
+            const inspectMode = helperOptions.inspectMode || 'default';
+            const inspectPort = helperOptions.inspectPort !== undefined ? helperOptions.inspectPort : 9229;
+
+            if (runOptions.command === undefined) {
+                runOptions.command = await NodeTaskHelper.inferCommand(packagePath, inspectMode, inspectPort);
+            }
+
+            if (runOptions.ports === undefined) {
+                runOptions.ports = [];
+            }
+
+            let inspectPortPublished = false;
+
+            // If not already defined, create a mapping for the inspect port between container and host...
+            if (runOptions.ports.find(port => port.containerPort === inspectPort) === undefined) {
+                runOptions.ports.push({
+                    containerPort: inspectPort,
+                    // TODO: Can this mapping be dynamic?
+                    hostPort: inspectPort
+                });
+
+                inspectPortPublished = true;
+            }
+
+            // NOTE: By default, if no ports are explicitly published and the options do not say otherwise, all ports will be published.
+            //       If we published the inspection port, and it was the only published port, that "publish all" behavior would unintentionally be disabled.
+            //       Hence, in that situation, we force "publish all" in addition to the inspection port.
+            if (runOptions.portsPublishAll === undefined && inspectPortPublished && runOptions.ports.length === 1) {
+                runOptions.portsPublishAll = true;
+            }
+        }
+
+        return await Promise.resolve(runOptions);
+    }
+
+    private static inferPackagePath(packageFile: string | undefined, folder: WorkspaceFolder): string {
+        if (packageFile !== undefined) {
+            return this.resolveFilePath(packageFile, folder);
+        } else {
+            return path.join(folder.uri.fsPath, 'package.json');
+        }
+    }
+
+    private static inferBuildContextPath(buildContext: string | undefined, folder: WorkspaceFolder, packagePath: string): string {
+        if (buildContext !== undefined) {
+            return this.resolveFilePath(buildContext, folder);
+        } else {
+            return path.dirname(packagePath);
+        }
+    }
+
+    private static async inferPackageName(packagePath: string): Promise<string> {
+        const packageJson = await fse.readFile(packagePath, 'utf8');
+        const packageContent = <NodePackage>JSON.parse(packageJson);
+
+        if (packageContent.name !== undefined) {
+            return packageContent.name;
+        } else {
+            const packageBaseDirName = await Promise.resolve(path.basename(path.dirname(packagePath)));
+
+            return packageBaseDirName;
+        }
+    }
+
+    private static inferContainerName(packageName: string): string {
+        return `${packageName}-dev`;
+    }
+
+    private static inferTag(packageName: string): string {
+        return `${packageName}:latest`;
+    }
+
+    private static async inferCommand(packagePath: string, inspectMode: InspectMode, inspectPort: number): Promise<string | ShellQuotedString[]> {
+        const inspectArg = inspectMode === 'break' ? '--inspect-brk' : '--inspect';
+        const inspectArgWithPort = `${inspectArg}=0.0.0.0:${inspectPort}`;
+
+        const packageJson = await fse.readFile(packagePath, 'utf8');
+        const packageContent = <NodePackage>JSON.parse(packageJson);
+
+        if (packageContent.scripts) {
+            const startScript = packageContent.scripts[NodeTaskHelper.StartScriptName];
+
+            if (startScript && startScript.startsWith('node ')) {
+                const updatedStartScript = `node ${inspectArgWithPort} ${startScript.substring(5)}`;
+
+                return updatedStartScript;
+            }
+        }
+
+        if (packageContent.main) {
+            return `node ${inspectArgWithPort} ${packageContent.main}`;
+        }
+
+        throw new Error(`Unable to infer the command to run the application within the container. Set the 'dockerRun.command' property and include the Node.js '${inspectArgWithPort}' argument.`);
+    }
+
+    private static resolveFilePath(filePath: string, folder: WorkspaceFolder): string {
+        const replacedPath = filePath.replace(/\$\{workspaceFolder\}/gi, folder.uri.fsPath);
+
+        return path.resolve(folder.uri.fsPath, replacedPath);
+    }
+}
+
+const nodeTaskHelper = new NodeTaskHelper();
+
+export default nodeTaskHelper;