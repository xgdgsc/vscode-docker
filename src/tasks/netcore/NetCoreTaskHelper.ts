--- conflicted
+++ resolved
@@ -1,292 +1,288 @@
-/*---------------------------------------------------------------------------------------------
- *  Copyright (c) Microsoft Corporation. All rights reserved.
- *  Licensed under the MIT License. See LICENSE.md in the project root for license information.
- *--------------------------------------------------------------------------------------------*/
-
-import * as fse from 'fs-extra';
-import * as os from 'os';
-import * as path from 'path';
-import * as process from 'process';
-import { WorkspaceFolder } from 'vscode';
-import { LocalAspNetCoreSslManager } from '../../debugging/coreclr/LocalAspNetCoreSslManager';
-import { NetCoreDebugHelper, NetCoreDebugOptions } from '../../debugging/netcore/NetCoreDebugHelper';
-import { getValidImageName } from '../../utils/getValidImageName';
-import { PlatformOS } from '../../utils/platform';
-import { quickPickProjectFileItem } from '../../utils/quick-pick-file';
-import { DockerBuildOptions, DockerBuildTaskDefinitionBase } from '../DockerBuildTaskDefinitionBase';
-import { DockerBuildTaskDefinition } from '../DockerBuildTaskProvider';
-import { DockerContainerVolume, DockerRunOptions, DockerRunTaskDefinitionBase } from '../DockerRunTaskDefinitionBase';
-import { DockerRunTaskDefinition } from '../DockerRunTaskProvider';
-<<<<<<< HEAD
-import { addVolumeWithoutConflicts, DockerBuildTaskContext, DockerRunTaskContext, DockerTaskScaffoldContext, resolveWorkspaceFolderPath, TaskHelper, unresolveWorkspaceFolderPath } from '../TaskHelper';
-=======
-import { DockerBuildTaskContext, DockerRunTaskContext, DockerTaskScaffoldContext, inferImageName, resolveWorkspaceFolderPath, TaskHelper, unresolveWorkspaceFolderPath } from '../TaskHelper';
->>>>>>> 70bcbd30
-
-export interface NetCoreTaskOptions {
-    appProject?: string;
-    configureSsl?: boolean;
-}
-
-export interface NetCoreBuildTaskDefinition extends DockerBuildTaskDefinitionBase {
-    netCore?: NetCoreTaskOptions;
-}
-
-export interface NetCoreRunTaskDefinition extends DockerRunTaskDefinitionBase {
-    netCore?: NetCoreTaskOptions;
-}
-
-export interface NetCoreTaskScaffoldingOptions {
-    appProject?: string;
-    platformOS?: PlatformOS;
-}
-
-const UserSecretsRegex = /UserSecretsId/i;
-const MacNuGetPackageFallbackFolderPath = '/usr/local/share/dotnet/sdk/NuGetFallbackFolder';
-const LinuxNuGetPackageFallbackFolderPath = '/usr/share/dotnet/sdk/NuGetFallbackFolder';
-
-export class NetCoreTaskHelper implements TaskHelper {
-    private static readonly defaultLabels: { [key: string]: string } = { 'com.microsoft.created-by': 'visual-studio-code' };
-
-    public async provideDockerBuildTasks(context: DockerTaskScaffoldContext, options?: NetCoreTaskScaffoldingOptions): Promise<DockerBuildTaskDefinition[]> {
-        options = options || {};
-        options.appProject = options.appProject || await NetCoreTaskHelper.inferAppProject(context.folder); // This method internally checks the user-defined input first
-
-        return [
-            {
-                type: 'docker-build',
-                label: 'docker-build: debug',
-                dependsOn: ['build'],
-                dockerBuild: {
-                    tag: NetCoreTaskHelper.getDefaultImageName(options.appProject, 'dev'), // The 'dev' here is redundant but added to differentiate from below's 'latest'
-                    target: 'base',
-                },
-                netCore: {
-                    appProject: unresolveWorkspaceFolderPath(context.folder, options.appProject)
-                }
-            },
-            {
-                type: 'docker-build',
-                label: 'docker-build: release',
-                dependsOn: ['build'],
-                dockerBuild: {
-                    tag: NetCoreTaskHelper.getDefaultImageName(options.appProject, 'latest'),
-                },
-                netCore: {
-                    appProject: unresolveWorkspaceFolderPath(context.folder, options.appProject)
-                }
-            }
-        ];
-    }
-
-    public async provideDockerRunTasks(context: DockerTaskScaffoldContext, options?: NetCoreTaskScaffoldingOptions): Promise<DockerRunTaskDefinition[]> {
-        options = options || {};
-        options.appProject = options.appProject || await NetCoreTaskHelper.inferAppProject(context.folder); // This method internally checks the user-defined input first
-        options.platformOS = options.platformOS || 'Linux';
-
-        return [
-            {
-                type: 'docker-run',
-                label: 'docker-run: debug',
-                dependsOn: ['docker-build: debug'],
-                dockerRun: {
-                    entrypoint: options.platformOS === 'Windows' ? 'ping' : 'tail',
-                    command: options.platformOS === 'Windows' ? '-t localhost' : '-f /dev/null',
-                    os: options.platformOS === 'Windows' ? 'Windows' : undefined, // Default is Linux so we'll leave it undefined for brevity
-                },
-                netCore: {
-                    appProject: unresolveWorkspaceFolderPath(context.folder, options.appProject)
-                }
-            }
-        ];
-    }
-
-    public async resolveDockerBuildOptions(context: DockerBuildTaskContext, buildDefinition: NetCoreBuildTaskDefinition): Promise<DockerBuildOptions> {
-        const buildOptions = buildDefinition.dockerBuild;
-        const helperOptions = buildDefinition.netCore || {};
-
-        helperOptions.appProject = await NetCoreTaskHelper.inferAppProject(context.folder, helperOptions); // This method internally checks the user-defined input first
-
-        // tslint:disable: no-invalid-template-strings
-        buildOptions.context = buildOptions.context || '${workspaceFolder}';
-        buildOptions.dockerfile = buildOptions.dockerfile || '${workspaceFolder}/Dockerfile';
-        // tslint:enable: no-invalid-template-strings
-        buildOptions.tag = buildOptions.tag || NetCoreTaskHelper.getDefaultImageName(helperOptions.appProject);
-        buildOptions.labels = buildOptions.labels || NetCoreTaskHelper.defaultLabels;
-
-        return buildOptions;
-    }
-
-    public async resolveDockerRunOptions(context: DockerRunTaskContext, runDefinition: NetCoreRunTaskDefinition): Promise<DockerRunOptions> {
-        const runOptions = runDefinition.dockerRun;
-        const helperOptions = runDefinition.netCore || {};
-
-        helperOptions.appProject = await NetCoreTaskHelper.inferAppProject(context.folder, helperOptions); // This method internally checks the user-defined input first
-
-        runOptions.containerName = runOptions.containerName || NetCoreTaskHelper.getDefaultContainerName(helperOptions.appProject);
-        runOptions.labels = runOptions.labels || NetCoreTaskHelper.defaultLabels;
-        runOptions.os = runOptions.os || 'Linux';
-        runOptions.image = inferImageName(runDefinition, context, NetCoreTaskHelper.getDefaultImageName(helperOptions.appProject));
-
-        const ssl = helperOptions.configureSsl !== undefined ? helperOptions.configureSsl : await NetCoreTaskHelper.inferSsl(context.folder, helperOptions);
-        const userSecrets = ssl === true ? true : await this.inferUserSecrets(helperOptions);
-
-        if (userSecrets) {
-            runOptions.env = runOptions.env || {};
-            runOptions.env.ASPNETCORE_ENVIRONMENT = runOptions.env.ASPNETCORE_ENVIRONMENT || 'Development';
-
-            if (ssl) {
-                // tslint:disable-next-line: no-http-string
-                runOptions.env.ASPNETCORE_URLS = runOptions.env.ASPNETCORE_URLS || 'https://+:443;http://+:80';
-            }
-        }
-
-        runOptions.volumes = await this.inferVolumes(context.folder, runOptions, helperOptions, ssl, userSecrets); // Volumes specifically are unioned with the user input (their input does not override except where the container path is the same)
-
-        return runOptions;
-    }
-
-    public static getDefaultImageName(appProject: string, tag?: string): string {
-        return getValidImageName(appProject, tag || 'dev');
-    }
-
-    public static getDefaultContainerName(appProject: string, tag?: string): string {
-        return `${getValidImageName(appProject)}-${tag || 'dev'}`;
-    }
-
-    public static async inferAppFolder(folder: WorkspaceFolder, helperOptions: NetCoreTaskOptions | NetCoreDebugOptions): Promise<string> {
-        if (helperOptions.appProject) {
-            return path.dirname(helperOptions.appProject);
-        }
-
-        return folder.uri.fsPath;
-    }
-
-    public static async inferAppProject(folder: WorkspaceFolder, helperOptions?: NetCoreTaskOptions | NetCoreDebugOptions): Promise<string> {
-        let result: string;
-
-        if (helperOptions && helperOptions.appProject) {
-            result = resolveWorkspaceFolderPath(folder, helperOptions.appProject);
-        } else {
-            // Find a .csproj or .fsproj in the folder
-            const item = await quickPickProjectFileItem(undefined, folder, 'No .NET Core project file (.csproj or .fsproj) could be found.');
-            result = item.absoluteFilePath;
-        }
-
-        return result;
-    }
-
-    public static async inferSsl(folder: WorkspaceFolder, helperOptions: NetCoreTaskOptions): Promise<boolean> {
-        try {
-            const launchSettingsPath = path.join(path.dirname(helperOptions.appProject), 'Properties', 'launchSettings.json');
-
-            if (await fse.pathExists(launchSettingsPath)) {
-                const launchSettings = await fse.readJson(launchSettingsPath);
-
-                //tslint:disable:no-unsafe-any no-any
-                if (launchSettings && launchSettings.profiles) {
-                    // launchSettings.profiles is a dictionary instead of an array, so need to get the values and look for one that has commandName: 'Project'
-                    const projectProfile = Object.values<any>(launchSettings.profiles).find(p => p.commandName === 'Project');
-
-                    if (projectProfile && projectProfile.applicationUrl && /https:\/\//i.test(projectProfile.applicationUrl)) {
-                        return true;
-                    }
-                }
-                //tslint:enable:no-unsafe-any no-any
-            }
-        } catch { }
-
-        return false;
-    }
-
-    private async inferUserSecrets(helperOptions: NetCoreTaskOptions): Promise<boolean> {
-        const contents = await fse.readFile(helperOptions.appProject);
-        return UserSecretsRegex.test(contents.toString());
-    }
-
-    private async inferVolumes(folder: WorkspaceFolder, runOptions: DockerRunOptions, helperOptions: NetCoreTaskOptions, ssl: boolean, userSecrets: boolean): Promise<DockerContainerVolume[]> {
-        const volumes: DockerContainerVolume[] = [];
-
-        if (runOptions.volumes) {
-            for (const volume of runOptions.volumes) {
-                addVolumeWithoutConflicts(volumes, volume);
-            }
-        }
-
-        const appVolume: DockerContainerVolume = {
-            localPath: path.dirname(helperOptions.appProject),
-            containerPath: runOptions.os === 'Windows' ? 'C:\\app' : '/app',
-            permissions: 'rw'
-        };
-
-        const srcVolume: DockerContainerVolume = {
-            localPath: folder.uri.fsPath,
-            containerPath: runOptions.os === 'Windows' ? 'C:\\src' : '/src',
-            permissions: 'rw'
-        }
-
-        const debuggerVolume: DockerContainerVolume = {
-            localPath: NetCoreDebugHelper.getHostDebuggerPathBase(),
-            containerPath: runOptions.os === 'Windows' ? 'C:\\remote_debugger' : '/remote_debugger',
-            permissions: 'ro'
-        };
-
-        const nugetVolume: DockerContainerVolume = {
-            localPath: path.join(os.homedir(), '.nuget', 'packages'),
-            containerPath: runOptions.os === 'Windows' ? 'C:\\.nuget\\packages' : '/root/.nuget/packages',
-            permissions: 'ro'
-        };
-
-        let programFilesEnvironmentVariable: string | undefined;
-
-        if (os.platform() === 'win32') {
-            programFilesEnvironmentVariable = process.env.ProgramFiles;
-
-            if (programFilesEnvironmentVariable === undefined) {
-                throw new Error('The environment variable \'ProgramFiles\' is not defined. This variable is used to locate the NuGet fallback folder.');
-            }
-        }
-
-        const nugetFallbackVolume: DockerContainerVolume = {
-            localPath: os.platform() === 'win32' ? path.join(programFilesEnvironmentVariable, 'dotnet', 'sdk', 'NuGetFallbackFolder') :
-                (os.platform() === 'darwin' ? MacNuGetPackageFallbackFolderPath : LinuxNuGetPackageFallbackFolderPath),
-            containerPath: runOptions.os === 'Windows' ? 'C:\\.nuget\\fallbackpackages' : '/root/.nuget/fallbackpackages',
-            permissions: 'ro'
-        };
-
-        addVolumeWithoutConflicts(volumes, appVolume);
-        addVolumeWithoutConflicts(volumes, srcVolume);
-        addVolumeWithoutConflicts(volumes, debuggerVolume);
-        addVolumeWithoutConflicts(volumes, nugetVolume);
-        addVolumeWithoutConflicts(volumes, nugetFallbackVolume);
-
-        if (userSecrets || ssl) {
-            const hostSecretsFolders = LocalAspNetCoreSslManager.getHostSecretsFolders();
-            const containerSecretsFolders = LocalAspNetCoreSslManager.getContainerSecretsFolders(runOptions.os);
-
-            const userSecretsVolume: DockerContainerVolume = {
-                localPath: hostSecretsFolders.userSecretsFolder,
-                containerPath: containerSecretsFolders.userSecretsFolder,
-                permissions: 'ro'
-            };
-
-            addVolumeWithoutConflicts(volumes, userSecretsVolume);
-
-            if (ssl) {
-                const certVolume: DockerContainerVolume = {
-                    localPath: hostSecretsFolders.certificateFolder,
-                    containerPath: containerSecretsFolders.certificateFolder,
-                    permissions: 'ro'
-                };
-
-                addVolumeWithoutConflicts(volumes, certVolume);
-            }
-        }
-
-        return volumes;
-    }
-}
-
-const netCoreTaskHelper = new NetCoreTaskHelper();
-
-export default netCoreTaskHelper;
+/*---------------------------------------------------------------------------------------------
+ *  Copyright (c) Microsoft Corporation. All rights reserved.
+ *  Licensed under the MIT License. See LICENSE.md in the project root for license information.
+ *--------------------------------------------------------------------------------------------*/
+
+import * as fse from 'fs-extra';
+import * as os from 'os';
+import * as path from 'path';
+import * as process from 'process';
+import { WorkspaceFolder } from 'vscode';
+import { LocalAspNetCoreSslManager } from '../../debugging/coreclr/LocalAspNetCoreSslManager';
+import { NetCoreDebugHelper, NetCoreDebugOptions } from '../../debugging/netcore/NetCoreDebugHelper';
+import { getValidImageName } from '../../utils/getValidImageName';
+import { PlatformOS } from '../../utils/platform';
+import { quickPickProjectFileItem } from '../../utils/quick-pick-file';
+import { DockerBuildOptions, DockerBuildTaskDefinitionBase } from '../DockerBuildTaskDefinitionBase';
+import { DockerBuildTaskDefinition } from '../DockerBuildTaskProvider';
+import { DockerContainerVolume, DockerRunOptions, DockerRunTaskDefinitionBase } from '../DockerRunTaskDefinitionBase';
+import { DockerRunTaskDefinition } from '../DockerRunTaskProvider';
+import { addVolumeWithoutConflicts, DockerBuildTaskContext, DockerRunTaskContext, DockerTaskScaffoldContext, inferImageName, resolveWorkspaceFolderPath, TaskHelper, unresolveWorkspaceFolderPath } from '../TaskHelper';
+
+export interface NetCoreTaskOptions {
+    appProject?: string;
+    configureSsl?: boolean;
+}
+
+export interface NetCoreBuildTaskDefinition extends DockerBuildTaskDefinitionBase {
+    netCore?: NetCoreTaskOptions;
+}
+
+export interface NetCoreRunTaskDefinition extends DockerRunTaskDefinitionBase {
+    netCore?: NetCoreTaskOptions;
+}
+
+export interface NetCoreTaskScaffoldingOptions {
+    appProject?: string;
+    platformOS?: PlatformOS;
+}
+
+const UserSecretsRegex = /UserSecretsId/i;
+const MacNuGetPackageFallbackFolderPath = '/usr/local/share/dotnet/sdk/NuGetFallbackFolder';
+const LinuxNuGetPackageFallbackFolderPath = '/usr/share/dotnet/sdk/NuGetFallbackFolder';
+
+export class NetCoreTaskHelper implements TaskHelper {
+    private static readonly defaultLabels: { [key: string]: string } = { 'com.microsoft.created-by': 'visual-studio-code' };
+
+    public async provideDockerBuildTasks(context: DockerTaskScaffoldContext, options?: NetCoreTaskScaffoldingOptions): Promise<DockerBuildTaskDefinition[]> {
+        options = options || {};
+        options.appProject = options.appProject || await NetCoreTaskHelper.inferAppProject(context.folder); // This method internally checks the user-defined input first
+
+        return [
+            {
+                type: 'docker-build',
+                label: 'docker-build: debug',
+                dependsOn: ['build'],
+                dockerBuild: {
+                    tag: NetCoreTaskHelper.getDefaultImageName(options.appProject, 'dev'), // The 'dev' here is redundant but added to differentiate from below's 'latest'
+                    target: 'base',
+                },
+                netCore: {
+                    appProject: unresolveWorkspaceFolderPath(context.folder, options.appProject)
+                }
+            },
+            {
+                type: 'docker-build',
+                label: 'docker-build: release',
+                dependsOn: ['build'],
+                dockerBuild: {
+                    tag: NetCoreTaskHelper.getDefaultImageName(options.appProject, 'latest'),
+                },
+                netCore: {
+                    appProject: unresolveWorkspaceFolderPath(context.folder, options.appProject)
+                }
+            }
+        ];
+    }
+
+    public async provideDockerRunTasks(context: DockerTaskScaffoldContext, options?: NetCoreTaskScaffoldingOptions): Promise<DockerRunTaskDefinition[]> {
+        options = options || {};
+        options.appProject = options.appProject || await NetCoreTaskHelper.inferAppProject(context.folder); // This method internally checks the user-defined input first
+        options.platformOS = options.platformOS || 'Linux';
+
+        return [
+            {
+                type: 'docker-run',
+                label: 'docker-run: debug',
+                dependsOn: ['docker-build: debug'],
+                dockerRun: {
+                    entrypoint: options.platformOS === 'Windows' ? 'ping' : 'tail',
+                    command: options.platformOS === 'Windows' ? '-t localhost' : '-f /dev/null',
+                    os: options.platformOS === 'Windows' ? 'Windows' : undefined, // Default is Linux so we'll leave it undefined for brevity
+                },
+                netCore: {
+                    appProject: unresolveWorkspaceFolderPath(context.folder, options.appProject)
+                }
+            }
+        ];
+    }
+
+    public async resolveDockerBuildOptions(context: DockerBuildTaskContext, buildDefinition: NetCoreBuildTaskDefinition): Promise<DockerBuildOptions> {
+        const buildOptions = buildDefinition.dockerBuild;
+        const helperOptions = buildDefinition.netCore || {};
+
+        helperOptions.appProject = await NetCoreTaskHelper.inferAppProject(context.folder, helperOptions); // This method internally checks the user-defined input first
+
+        // tslint:disable: no-invalid-template-strings
+        buildOptions.context = buildOptions.context || '${workspaceFolder}';
+        buildOptions.dockerfile = buildOptions.dockerfile || '${workspaceFolder}/Dockerfile';
+        // tslint:enable: no-invalid-template-strings
+        buildOptions.tag = buildOptions.tag || NetCoreTaskHelper.getDefaultImageName(helperOptions.appProject);
+        buildOptions.labels = buildOptions.labels || NetCoreTaskHelper.defaultLabels;
+
+        return buildOptions;
+    }
+
+    public async resolveDockerRunOptions(context: DockerRunTaskContext, runDefinition: NetCoreRunTaskDefinition): Promise<DockerRunOptions> {
+        const runOptions = runDefinition.dockerRun;
+        const helperOptions = runDefinition.netCore || {};
+
+        helperOptions.appProject = await NetCoreTaskHelper.inferAppProject(context.folder, helperOptions); // This method internally checks the user-defined input first
+
+        runOptions.containerName = runOptions.containerName || NetCoreTaskHelper.getDefaultContainerName(helperOptions.appProject);
+        runOptions.labels = runOptions.labels || NetCoreTaskHelper.defaultLabels;
+        runOptions.os = runOptions.os || 'Linux';
+        runOptions.image = inferImageName(runDefinition, context, NetCoreTaskHelper.getDefaultImageName(helperOptions.appProject));
+
+        const ssl = helperOptions.configureSsl !== undefined ? helperOptions.configureSsl : await NetCoreTaskHelper.inferSsl(context.folder, helperOptions);
+        const userSecrets = ssl === true ? true : await this.inferUserSecrets(helperOptions);
+
+        if (userSecrets) {
+            runOptions.env = runOptions.env || {};
+            runOptions.env.ASPNETCORE_ENVIRONMENT = runOptions.env.ASPNETCORE_ENVIRONMENT || 'Development';
+
+            if (ssl) {
+                // tslint:disable-next-line: no-http-string
+                runOptions.env.ASPNETCORE_URLS = runOptions.env.ASPNETCORE_URLS || 'https://+:443;http://+:80';
+            }
+        }
+
+        runOptions.volumes = await this.inferVolumes(context.folder, runOptions, helperOptions, ssl, userSecrets); // Volumes specifically are unioned with the user input (their input does not override except where the container path is the same)
+
+        return runOptions;
+    }
+
+    public static getDefaultImageName(appProject: string, tag?: string): string {
+        return getValidImageName(appProject, tag || 'dev');
+    }
+
+    public static getDefaultContainerName(appProject: string, tag?: string): string {
+        return `${getValidImageName(appProject)}-${tag || 'dev'}`;
+    }
+
+    public static async inferAppFolder(folder: WorkspaceFolder, helperOptions: NetCoreTaskOptions | NetCoreDebugOptions): Promise<string> {
+        if (helperOptions.appProject) {
+            return path.dirname(helperOptions.appProject);
+        }
+
+        return folder.uri.fsPath;
+    }
+
+    public static async inferAppProject(folder: WorkspaceFolder, helperOptions?: NetCoreTaskOptions | NetCoreDebugOptions): Promise<string> {
+        let result: string;
+
+        if (helperOptions && helperOptions.appProject) {
+            result = resolveWorkspaceFolderPath(folder, helperOptions.appProject);
+        } else {
+            // Find a .csproj or .fsproj in the folder
+            const item = await quickPickProjectFileItem(undefined, folder, 'No .NET Core project file (.csproj or .fsproj) could be found.');
+            result = item.absoluteFilePath;
+        }
+
+        return result;
+    }
+
+    public static async inferSsl(folder: WorkspaceFolder, helperOptions: NetCoreTaskOptions): Promise<boolean> {
+        try {
+            const launchSettingsPath = path.join(path.dirname(helperOptions.appProject), 'Properties', 'launchSettings.json');
+
+            if (await fse.pathExists(launchSettingsPath)) {
+                const launchSettings = await fse.readJson(launchSettingsPath);
+
+                //tslint:disable:no-unsafe-any no-any
+                if (launchSettings && launchSettings.profiles) {
+                    // launchSettings.profiles is a dictionary instead of an array, so need to get the values and look for one that has commandName: 'Project'
+                    const projectProfile = Object.values<any>(launchSettings.profiles).find(p => p.commandName === 'Project');
+
+                    if (projectProfile && projectProfile.applicationUrl && /https:\/\//i.test(projectProfile.applicationUrl)) {
+                        return true;
+                    }
+                }
+                //tslint:enable:no-unsafe-any no-any
+            }
+        } catch { }
+
+        return false;
+    }
+
+    private async inferUserSecrets(helperOptions: NetCoreTaskOptions): Promise<boolean> {
+        const contents = await fse.readFile(helperOptions.appProject);
+        return UserSecretsRegex.test(contents.toString());
+    }
+
+    private async inferVolumes(folder: WorkspaceFolder, runOptions: DockerRunOptions, helperOptions: NetCoreTaskOptions, ssl: boolean, userSecrets: boolean): Promise<DockerContainerVolume[]> {
+        const volumes: DockerContainerVolume[] = [];
+
+        if (runOptions.volumes) {
+            for (const volume of runOptions.volumes) {
+                addVolumeWithoutConflicts(volumes, volume);
+            }
+        }
+
+        const appVolume: DockerContainerVolume = {
+            localPath: path.dirname(helperOptions.appProject),
+            containerPath: runOptions.os === 'Windows' ? 'C:\\app' : '/app',
+            permissions: 'rw'
+        };
+
+        const srcVolume: DockerContainerVolume = {
+            localPath: folder.uri.fsPath,
+            containerPath: runOptions.os === 'Windows' ? 'C:\\src' : '/src',
+            permissions: 'rw'
+        }
+
+        const debuggerVolume: DockerContainerVolume = {
+            localPath: NetCoreDebugHelper.getHostDebuggerPathBase(),
+            containerPath: runOptions.os === 'Windows' ? 'C:\\remote_debugger' : '/remote_debugger',
+            permissions: 'ro'
+        };
+
+        const nugetVolume: DockerContainerVolume = {
+            localPath: path.join(os.homedir(), '.nuget', 'packages'),
+            containerPath: runOptions.os === 'Windows' ? 'C:\\.nuget\\packages' : '/root/.nuget/packages',
+            permissions: 'ro'
+        };
+
+        let programFilesEnvironmentVariable: string | undefined;
+
+        if (os.platform() === 'win32') {
+            programFilesEnvironmentVariable = process.env.ProgramFiles;
+
+            if (programFilesEnvironmentVariable === undefined) {
+                throw new Error('The environment variable \'ProgramFiles\' is not defined. This variable is used to locate the NuGet fallback folder.');
+            }
+        }
+
+        const nugetFallbackVolume: DockerContainerVolume = {
+            localPath: os.platform() === 'win32' ? path.join(programFilesEnvironmentVariable, 'dotnet', 'sdk', 'NuGetFallbackFolder') :
+                (os.platform() === 'darwin' ? MacNuGetPackageFallbackFolderPath : LinuxNuGetPackageFallbackFolderPath),
+            containerPath: runOptions.os === 'Windows' ? 'C:\\.nuget\\fallbackpackages' : '/root/.nuget/fallbackpackages',
+            permissions: 'ro'
+        };
+
+        addVolumeWithoutConflicts(volumes, appVolume);
+        addVolumeWithoutConflicts(volumes, srcVolume);
+        addVolumeWithoutConflicts(volumes, debuggerVolume);
+        addVolumeWithoutConflicts(volumes, nugetVolume);
+        addVolumeWithoutConflicts(volumes, nugetFallbackVolume);
+
+        if (userSecrets || ssl) {
+            const hostSecretsFolders = LocalAspNetCoreSslManager.getHostSecretsFolders();
+            const containerSecretsFolders = LocalAspNetCoreSslManager.getContainerSecretsFolders(runOptions.os);
+
+            const userSecretsVolume: DockerContainerVolume = {
+                localPath: hostSecretsFolders.userSecretsFolder,
+                containerPath: containerSecretsFolders.userSecretsFolder,
+                permissions: 'ro'
+            };
+
+            addVolumeWithoutConflicts(volumes, userSecretsVolume);
+
+            if (ssl) {
+                const certVolume: DockerContainerVolume = {
+                    localPath: hostSecretsFolders.certificateFolder,
+                    containerPath: containerSecretsFolders.certificateFolder,
+                    permissions: 'ro'
+                };
+
+                addVolumeWithoutConflicts(volumes, certVolume);
+            }
+        }
+
+        return volumes;
+    }
+}
+
+const netCoreTaskHelper = new NetCoreTaskHelper();
+
+export default netCoreTaskHelper;