{
  "name": "vscode-docker",
<<<<<<< HEAD
  "version": "0.5.2-alpha",
=======
  "version": "0.5.2",
>>>>>>> 5c5a3b77
  "publisher": "PeterJausovec",
  "displayName": "Docker",
  "description": "Adds syntax highlighting, commands, hover tips, and linting for Dockerfile and docker-compose files.",
  "license": "SEE LICENSE IN LICENSE.md",
  "icon": "images/docker_icon.png",
  "aiKey": "AIF-d9b70cd4-b9f9-4d70-929b-a071c400b217",
  "galleryBanner": {
    "color": "#1289B9",
    "theme": "dark"
  },
  "categories": [
    "Programming Languages",
    "Linters",
    "Azure"
  ],
  "keywords": [
    "docker",
    "compose",
    "container",
    "multi-root ready"
  ],
  "repository": {
    "type": "git",
    "url": "https://github.com/microsoft/vscode-docker"
  },
  "homepage": "https://github.com/Microsoft/vscode-docker/blob/master/README.md",
  "activationEvents": [
    "onCommand:vscode-docker.acr.createRegistry",
    "onCommand:vscode-docker.acr.deleteImage",
    "onCommand:vscode-docker.acr.deleteRegistry",
    "onCommand:vscode-docker.acr.deleteRepository",
    "onCommand:vscode-docker.acr.pullImage",
    "onCommand:vscode-docker.acr.pullRepo",
    "onCommand:vscode-docker.acr.quickBuild",
    "onCommand:vscode-docker.acr.runTask",
    "onCommand:vscode-docker.acr.runTaskFile",
    "onCommand:vscode-docker.acr.showTask",
    "onCommand:vscode-docker.acr.untagImage",
    "onCommand:vscode-docker.acr.viewLogs",
    "onCommand:vscode-docker.api.configure",
    "onCommand:vscode-docker.browseAzurePortal",
    "onCommand:vscode-docker.browseDockerHub",
    "onCommand:vscode-docker.compose.down",
    "onCommand:vscode-docker.compose.restart",
    "onCommand:vscode-docker.compose.up",
    "onCommand:vscode-docker.configure",
    "onCommand:vscode-docker.connectCustomRegistry",
    "onCommand:vscode-docker.container.open-shell",
    "onCommand:vscode-docker.container.remove",
    "onCommand:vscode-docker.container.restart",
    "onCommand:vscode-docker.container.show-logs",
    "onCommand:vscode-docker.container.start",
    "onCommand:vscode-docker.container.start.azurecli",
    "onCommand:vscode-docker.container.start.interactive",
    "onCommand:vscode-docker.container.stop",
    "onCommand:vscode-docker.createWebApp",
    "onCommand:vscode-docker.disconnectCustomRegistry",
    "onCommand:vscode-docker.dockerHubLogout",
    "onCommand:vscode-docker.explorer.refresh",
    "onCommand:vscode-docker.image.build",
    "onCommand:vscode-docker.image.inspect",
    "onCommand:vscode-docker.image.push",
    "onCommand:vscode-docker.image.remove",
    "onCommand:vscode-docker.image.tag",
    "onCommand:vscode-docker.setRegistryAsDefault",
    "onCommand:vscode-docker.system.prune",
    "onDebugInitialConfigurations",
    "onDebugResolve:docker-coreclr",
    "onLanguage:dockerfile",
    "onLanguage:yaml",
    "onView:dockerExplorer"
  ],
  "main": "entrypoint",
  "contributes": {
    "menus": {
      "commandPalette": [
        {
          "command": "vscode-docker.api.configure",
          "when": "never"
        },
        {
          "command": "vscode-docker.browseDockerHub",
          "when": "false"
        },
        {
          "command": "vscode-docker.createWebApp",
          "when": "false"
        },
        {
          "command": "vscode-docker.setRegistryAsDefault",
          "when": "never"
        }
      ],
      "editor/context": [
        {
          "when": "editorLangId == dockerfile && isAzureAccountInstalled",
          "command": "vscode-docker.acr.quickBuild",
          "group": "docker"
        },
        {
          "when": "editorLangId == yaml",
          "command": "vscode-docker.acr.runTaskFile",
          "group": "docker"
        },
        {
          "when": "resourceFilename == docker-compose.yml",
          "command": "vscode-docker.compose.down",
          "group": "docker"
        },
        {
          "when": "resourceFilename == docker-compose.yml",
          "command": "vscode-docker.compose.restart",
          "group": "docker"
        },
        {
          "when": "resourceFilename == docker-compose.yml",
          "command": "vscode-docker.compose.up",
          "group": "docker"
        },
        {
          "when": "resourceFilename == docker-compose.debug.yml",
          "command": "vscode-docker.compose.down",
          "group": "docker"
        },
        {
          "when": "resourceFilename == docker-compose.debug.yml",
          "command": "vscode-docker.compose.restart",
          "group": "docker"
        },
        {
          "when": "resourceFilename == docker-compose.debug.yml",
          "command": "vscode-docker.compose.up",
          "group": "docker"
        },
        {
          "when": "editorLangId == dockerfile",
          "command": "vscode-docker.image.build",
          "group": "docker"
        }
      ],
      "explorer/context": [
        {
          "when": "resourceFilename =~ /(^|\\.)dockerfile$/i",
          "command": "vscode-docker.acr.quickBuild",
          "group": "docker"
        },
        {
          "when": "resourceFilename =~ /^(?:(?!^docker-compose\\.ya?ml$).)*\\.ya?ml$/i",
          "command": "vscode-docker.acr.runTaskFile",
          "group": "docker"
        },
        {
          "when": "resourceFilename =~ /docker-compose/i",
          "command": "vscode-docker.compose.down",
          "group": "docker"
        },
        {
          "when": "resourceFilename =~ /docker-compose/i",
          "command": "vscode-docker.compose.restart",
          "group": "docker"
        },
        {
          "when": "resourceFilename =~ /docker-compose/i",
          "command": "vscode-docker.compose.up",
          "group": "docker"
        },
        {
          "when": "resourceFilename =~ /dockerfile/i",
          "command": "vscode-docker.image.build",
          "group": "docker"
        }
      ],
      "view/title": [
        {
          "command": "vscode-docker.explorer.refresh",
          "when": "view == dockerExplorer",
          "group": "navigation"
        },
        {
          "command": "vscode-docker.system.prune",
          "when": "view == dockerExplorer",
          "group": "navigation"
        }
      ],
      "view/item/context": [
        {
          "command": "vscode-docker.acr.createRegistry",
          "when": "view == dockerExplorer && viewItem == azureRegistryRootNode"
        },
        {
          "command": "vscode-docker.acr.deleteImage",
          "when": "view == dockerExplorer && viewItem == azureImageTagNode"
        },
        {
          "command": "vscode-docker.acr.deleteRegistry",
          "when": "view == dockerExplorer && viewItem == azureRegistryNode"
        },
        {
          "command": "vscode-docker.acr.deleteRepository",
          "when": "view == dockerExplorer && viewItem == azureRepositoryNode"
        },
        {
          "command": "vscode-docker.acr.pullImage",
          "when": "view == dockerExplorer && viewItem == azureImageTagNode"
        },
        {
          "command": "vscode-docker.acr.pullRepo",
          "when": "view == dockerExplorer && viewItem == azureRepositoryNode"
        },
        {
          "command": "vscode-docker.acr.runTask",
          "when": "view == dockerExplorer && viewItem == taskNode"
        },
        {
          "command": "vscode-docker.acr.showTask",
          "when": "view == dockerExplorer && viewItem == taskNode"
        },
        {
          "command": "vscode-docker.acr.untagImage",
          "when": "view == dockerExplorer && viewItem == azureImageTagNode"
        },
        {
          "command": "vscode-docker.acr.viewLogs",
          "when": "view == dockerExplorer && viewItem =~ /^(azureRegistryNode|azureImageTagNode|taskNode)$/"
        },
        {
          "command": "vscode-docker.browseDockerHub",
          "when": "view == dockerExplorer && viewItem =~ /^(dockerHubImageTagNode|dockerHubRepositoryNode|dockerHubOrgNode)$/"
        },
        {
          "command": "vscode-docker.browseAzurePortal",
          "when": "view == dockerExplorer && viewItem =~ /^(azureRegistryNode|azureRepositoryNode|azureImageTagNode)$/"
        },
        {
          "command": "vscode-docker.connectCustomRegistry",
          "when": "view == dockerExplorer && viewItem == customRootNode"
        },
        {
          "command": "vscode-docker.container.open-shell",
          "when": "view == dockerExplorer && viewItem =~ /^(runningLocalContainerNode|containersRootNode)$/"
        },
        {
          "command": "vscode-docker.container.remove",
          "when": "view == dockerExplorer && viewItem =~ /^(stoppedLocalContainerNode|runningLocalContainerNode|containersRootNode)$/"
        },
        {
          "command": "vscode-docker.container.restart",
          "when": "view == dockerExplorer && viewItem =~ /^(runningLocalContainerNode|stoppedLocalContainerNode|containersRootNode)$/"
        },
        {
          "command": "vscode-docker.container.show-logs",
          "when": "view == dockerExplorer && viewItem =~ /^(runningLocalContainerNode|stoppedLocalContainerNode|containersRootNode)$/"
        },
        {
          "command": "vscode-docker.container.start",
          "when": "view == dockerExplorer && viewItem =~ /^(localImageNode|imagesRootNode)$/"
        },
        {
          "command": "vscode-docker.container.start.interactive",
          "when": "view == dockerExplorer && viewItem =~ /^(localImageNode|imagesRootNode)$/"
        },
        {
          "command": "vscode-docker.container.stop",
          "when": "view == dockerExplorer && viewItem =~ /^(runningLocalContainerNode|containersRootNode)$/"
        },
        {
          "command": "vscode-docker.createWebApp",
          "when": "view == dockerExplorer && viewItem =~ /^(azureImageTagNode|dockerHubImageTagNode|customImageTagNode)$/"
        },
        {
          "command": "vscode-docker.disconnectCustomRegistry",
          "when": "view == dockerExplorer && viewItem =~ /^(customRegistryNode)$/"
        },
        {
          "command": "vscode-docker.dockerHubLogout",
          "when": "view == dockerExplorer && viewItem == dockerHubRootNode"
        },
        {
          "command": "vscode-docker.image.inspect",
          "when": "view == dockerExplorer && viewItem =~ /^(localImageNode|imagesRootNode)$/"
        },
        {
          "command": "vscode-docker.image.push",
          "when": "view == dockerExplorer && viewItem =~ /^(localImageNode|imagesRootNode)$/"
        },
        {
          "command": "vscode-docker.image.remove",
          "when": "view == dockerExplorer && viewItem =~ /^(localImageNode|imagesRootNode)$/"
        },
        {
          "command": "vscode-docker.image.tag",
          "when": "view == dockerExplorer && viewItem =~ /^(localImageNode|imagesRootNode)$/"
        },
        {
          "command": "vscode-docker.setRegistryAsDefault",
          "when": "view == dockerExplorer && viewItem =~ /^(customRegistryNode|azureRegistryNode|dockerHubOrgNode)$/"
        }
      ]
    },
    "debuggers": [
      {
        "type": "docker",
        "label": "Docker: Node.js",
        "configurationSnippets": [
          {
            "label": "Docker: Attach to Node",
            "description": "Docker: Attach to Node",
            "body": {
              "type": "node",
              "request": "attach",
              "name": "Docker: Attach to Node",
              "remoteRoot": "/usr/src/app"
            }
          }
        ]
      },
      {
        "type": "docker-coreclr",
        "label": "Docker: Launch .NET Core (Preview)",
        "configurationSnippets": [
          {
            "label": "Docker: Launch .NET Core (Preview)",
            "description": "Docker: Launch .NET Core (Preview)",
            "body": {
              "name": "Docker: Launch .NET Core (Preview)",
              "type": "docker-coreclr",
              "request": "launch",
              "preLaunchTask": "build",
              "dockerBuild": {},
              "dockerRun": {}
            }
          }
        ],
        "configurationAttributes": {
          "launch": {
            "properties": {
              "appFolder": {
                "type": "string",
                "description": "Path to the folder for the application."
              },
              "appOutput": {
                "type": "string",
                "description": "Path to the output assembly for the application."
              },
              "appProject": {
                "type": "string",
                "description": "Path to the application project file."
              },
              "dockerBuild": {
                "description": "Options for building the Docker image used for debugging.",
                "properties": {
                  "args": {
                    "type": "object",
                    "description": "Build arguments applied to the Docker image used for debugging.",
                    "additionalProperties": {
                      "type": "string"
                    }
                  },
                  "context": {
                    "type": "string",
                    "description": "Path to the Docker build context."
                  },
                  "dockerfile": {
                    "type": "string",
                    "description": "Path to the Dockerfile used for the build."
                  },
                  "labels": {
                    "type": "object",
                    "description": "Labels applied to the Docker image used for debugging.",
                    "additionalProperties": {
                      "type": "string"
                    }
                  },
                  "tag": {
                    "type": "string",
                    "description": "Tag applied to the Docker image used for debugging."
                  },
                  "target": {
                    "type": "string",
                    "description": "Docker build target (stage) used for debugging."
                  }
                }
              },
              "dockerRun": {
                "description": "Options for running the Docker container used for debugging.",
                "properties": {
                  "containerName": {
                    "type": "string",
                    "description": "Name of the container used for debugging."
                  },
                  "env": {
                    "type": "object",
                    "description": "Environment variables applied to the Docker container used for debugging.",
                    "additionalProperties": {
                      "type": "string"
                    }
                  },
                  "envFiles": {
                    "type": "array",
                    "description": "Files of environment variables read in and applied to the Docker container used for debugging.",
                    "items": {
                      "type": "string"
                    }
                  },
                  "labels": {
                    "type": "object",
                    "description": "Labels applied to the Docker container used for debugging.",
                    "additionalProperties": {
                      "type": "string"
                    }
                  },
                  "network": {
                    "type": "string",
                    "description": "The network to which the container will be connected."
                  },
                  "ports": {
                    "type": "array",
                    "description": "Ports that are going to be mapped on the host.",
                    "items": {
                      "type": "object",
                      "properties": {
                        "hostPort": {
                          "type": "string",
                          "description": "Port number to be bound on the host."
                        },
                        "containerPort": {
                          "type": "string",
                          "description": "Port number of the container to be bound."
                        },
                        "protocol": {
                          "type": "string",
                          "description": "Specific protocol for the binding (`tcp | udp`).",
                          "enum": [
                            "tcp",
                            "udp"
                          ]
                        },
                        "required": [
                          "containerPort"
                        ]
                      }
                    }
                  },
                  "extraHosts": {
                    "type": "array",
                    "description": "Hosts to be added to the container's `hosts` file for DNS resolution.",
                    "items": {
                      "type": "object",
                      "properties": {
                        "hostname": {
                          "type": "string",
                          "description": "Hostname for dns resolution."
                        },
                        "ip": {
                          "type": "string",
                          "description": "IP associated to the hostname."
                        }
                      },
                      "required": [
                        "hostname",
                        "ip"
                      ]
                    }
                  },
                  "volumes": {
                    "type": "array",
                    "description": "Volumes that are going to be mapped to the container.",
                    "items": {
                      "type": "object",
                      "properties": {
                        "localPath": {
                          "type": "string",
                          "description": "Path on local machine that will be mapped. The folder will be created if it does not exist."
                        },
                        "containerPath": {
                          "type": "string",
                          "description": "Path where the volume will be mapped within the container. The folder will be created if it does not exist."
                        },
                        "permissions": {
                          "type": "string",
                          "description": "Permissions for the container for the mapped volume, `rw` for read-write or `ro` for read-only.",
                          "enum": [
                            "rw",
                            "ro"
                          ]
                        }
                      },
                      "required": [
                        "localPath",
                        "containerPath"
                      ]
                    }
                  }
                }
              }
            }
          }
        }
      }
    ],
    "languages": [
      {
        "id": "dockerfile",
        "aliases": [
          "Dockerfile"
        ],
        "filenamePatterns": [
          "*.dockerfile",
          "Dockerfile"
        ]
      },
      {
        "id": "ignore",
        "filenames": [
          ".dockerignore"
        ]
      }
    ],
    "configuration": {
      "type": "object",
      "title": "Docker configuration options",
      "properties": {
        "docker.defaultRegistryPath": {
          "type": "string",
          "default": "",
          "description": "Default registry and path when tagging an image"
        },
        "docker.showExplorer": {
          "type": "boolean",
          "default": true,
          "description": "Show or hide the Explorer"
        },
        "docker.explorerRefreshInterval": {
          "type": "number",
          "default": 1000,
          "description": "Explorer refresh interval, default is 1000ms"
        },
        "docker.imageBuildContextPath": {
          "type": "string",
          "default": "",
          "description": "Build context PATH to pass to Docker build command"
        },
        "docker.truncateLongRegistryPaths": {
          "type": "boolean",
          "default": false,
          "description": "Truncate long Image and Container registry paths in the Explorer"
        },
        "docker.truncateMaxLength": {
          "type": "number",
          "default": 10,
          "description": "Maximum number of characters for long registry paths in the Explorer, including elipsis"
        },
        "docker.host": {
          "type": "string",
          "default": "",
          "description": "Full host address to connect to (with protocol). Equivalent to setting the DOCKER_HOST environment variable"
        },
        "docker.importCertificates": {
          "oneOf": [
            {
              "type": "boolean"
            },
            {
              "type": "object",
              "properties": {
                "useCertificateStore": {
                  "type": "boolean",
                  "default": true,
                  "description": "On Mac and Windows, indicates whether to automatically import certificates from the system certificate store. Ignored on Linux."
                },
                "certificatePaths": {
                  "type": "array",
                  "items": {
                    "type": "string"
                  },
                  "default": [
                    "/etc/ssl/certs/ca-certificates",
                    "/etc/openssl/certs",
                    "/etc/pki/tls/certs",
                    "/usr/local/share/certs"
                  ],
                  "description": "Paths to files or folders containing certificates to import. For Linux, the correct path to pick up system-wide certificates will depend on the distribution."
                }
              }
            }
          ],
          "default": false,
          "description": "True causes the extension to attempt to find system-wide certificates, false indicates that the default Node.js trusted certificates list will be used. Use an object to get more fine-grained control."
        },
        "docker.languageserver.diagnostics.deprecatedMaintainer": {
          "scope": "resource",
          "type": "string",
          "default": "warning",
          "enum": [
            "ignore",
            "warning",
            "error"
          ],
          "description": "Controls the diagnostic severity for the deprecated MAINTAINER instruction"
        },
        "docker.languageserver.diagnostics.emptyContinuationLine": {
          "scope": "resource",
          "type": "string",
          "default": "warning",
          "enum": [
            "ignore",
            "warning",
            "error"
          ],
          "description": "Controls the diagnostic severity for flagging empty continuation lines found in instructions that span multiple lines"
        },
        "docker.languageserver.diagnostics.directiveCasing": {
          "scope": "resource",
          "type": "string",
          "default": "warning",
          "enum": [
            "ignore",
            "warning",
            "error"
          ],
          "description": "Controls the diagnostic severity for parser directives that are not written in lowercase"
        },
        "docker.languageserver.diagnostics.instructionCasing": {
          "scope": "resource",
          "type": "string",
          "default": "warning",
          "enum": [
            "ignore",
            "warning",
            "error"
          ],
          "description": "Controls the diagnostic severity for instructions that are not written in uppercase"
        },
        "docker.languageserver.diagnostics.instructionCmdMultiple": {
          "scope": "resource",
          "type": "string",
          "default": "warning",
          "enum": [
            "ignore",
            "warning",
            "error"
          ],
          "description": "Controls the diagnostic severity for flagging a Dockerfile with multiple CMD instructions"
        },
        "docker.languageserver.diagnostics.instructionEntrypointMultiple": {
          "scope": "resource",
          "type": "string",
          "default": "warning",
          "enum": [
            "ignore",
            "warning",
            "error"
          ],
          "description": "Controls the diagnostic severity for flagging a Dockerfile with multiple ENTRYPOINT instructions"
        },
        "docker.languageserver.diagnostics.instructionHealthcheckMultiple": {
          "scope": "resource",
          "type": "string",
          "default": "warning",
          "enum": [
            "ignore",
            "warning",
            "error"
          ],
          "description": "Controls the diagnostic severity for flagging a Dockerfile with multiple HEALTHCHECK instructions"
        },
        "docker.languageserver.diagnostics.instructionJSONInSingleQuotes": {
          "scope": "resource",
          "type": "string",
          "default": "warning",
          "enum": [
            "ignore",
            "warning",
            "error"
          ],
          "description": "Controls the diagnostic severity for JSON instructions that are written incorrectly with single quotes"
        },
        "docker.languageserver.diagnostics.instructionWorkdirRelative": {
          "scope": "resource",
          "type": "string",
          "default": "warning",
          "enum": [
            "ignore",
            "warning",
            "error"
          ],
          "description": "Controls the diagnostic severity for WORKDIR instructions that do not point to an absolute path"
        },
        "docker.attachShellCommand.linuxContainer": {
          "type": "string",
          "default": "/bin/sh -c \"[ -e /bin/bash ] && /bin/bash || /bin/sh\"",
          "description": "Attach command to use for Linux containers"
        },
        "docker.attachShellCommand.windowsContainer": {
          "type": "string",
          "default": "powershell",
          "description": "Attach command to use for Windows containers"
        },
        "docker.promptOnSystemPrune": {
          "type": "boolean",
          "default": true,
          "description": "Prompt for confirmation when running System Prune command"
        },
        "docker.dockerComposeBuild": {
          "type": "boolean",
          "default": true,
          "description": "Run docker-compose with the --build argument, defaults to true"
        },
        "docker.dockerComposeDetached": {
          "type": "boolean",
          "default": true,
          "description": "Run docker-compose with the --d (detached) argument, defaults to true"
        }
      }
    },
    "commands": [
      {
        "command": "vscode-docker.acr.createRegistry",
        "title": "Create Azure Registry",
        "category": "Docker"
      },
      {
        "command": "vscode-docker.acr.deleteImage",
        "title": "Delete Azure Image",
        "category": "Docker"
      },
      {
        "command": "vscode-docker.acr.deleteRegistry",
        "title": "Delete Azure Registry",
        "category": "Docker"
      },
      {
        "command": "vscode-docker.acr.deleteRepository",
        "title": "Delete Azure Repository",
        "category": "Docker"
      },
      {
        "command": "vscode-docker.acr.pullImage",
        "title": "Pull tag from Azure",
        "category": "Docker"
      },
      {
        "command": "vscode-docker.acr.pullRepo",
        "title": "Pull Repository from Azure",
        "description": "Pull all Image tags from an Azure Repository",
        "category": "Docker"
      },
      {
        "command": "vscode-docker.acr.quickBuild",
        "title": "ACR Tasks: Build Image",
        "description": "Queue an Azure build from a Dockerfile",
        "category": "Docker"
      },
      {
        "command": "vscode-docker.acr.runTask",
        "title": "Run Task",
        "category": "Docker"
      },
      {
        "command": "vscode-docker.acr.runTaskFile",
        "title": "Run ACR Task File",
        "description": "Run an ACR task from a yaml file.",
        "category": "Docker"
      },
      {
        "command": "vscode-docker.acr.showTask",
        "title": "Show Task Properties",
        "category": "Docker"
      },
      {
        "command": "vscode-docker.acr.untagImage",
        "title": "Untag Azure Image",
        "category": "Docker"
      },
      {
        "command": "vscode-docker.acr.viewLogs",
        "title": "View Task Logs",
        "category": "Docker"
      },
      {
        "command": "vscode-docker.api.configure",
        "title": "Add Docker Files to Workspace (API)"
      },
      {
        "command": "vscode-docker.browseDockerHub",
        "title": "Browse in Docker Hub",
        "category": "Docker"
      },
      {
        "command": "vscode-docker.browseAzurePortal",
        "title": "Browse in the Azure Portal",
        "category": "Docker"
      },
      {
        "command": "vscode-docker.compose.down",
        "title": "Compose Down",
        "description": "Stops a composition of containers",
        "category": "Docker"
      },
      {
        "command": "vscode-docker.compose.restart",
        "title": "Compose Restart",
        "description": "Restarts a composition of containers",
        "category": "Docker"
      },
      {
        "command": "vscode-docker.compose.up",
        "title": "Compose Up",
        "description": "Starts a composition of containers",
        "category": "Docker"
      },
      {
        "command": "vscode-docker.configure",
        "title": "Add Docker Files to Workspace",
        "description": "Add Dockerfile, docker-compose.yml files",
        "category": "Docker"
      },
      {
        "command": "vscode-docker.connectCustomRegistry",
        "title": "Connect to a Private Registry... (Preview)",
        "category": "Docker"
      },
      {
        "command": "vscode-docker.container.open-shell",
        "title": "Attach Shell",
        "description": "Open a terminal with an interactive shell for a running container",
        "category": "Docker"
      },
      {
        "command": "vscode-docker.container.remove",
        "title": "Remove Container",
        "description": "Remove a stopped container",
        "category": "Docker"
      },
      {
        "command": "vscode-docker.container.restart",
        "title": "Restart Container",
        "description": "Restart one or more containers",
        "category": "Docker"
      },
      {
        "command": "vscode-docker.container.show-logs",
        "title": "Show Logs",
        "description": "Show the logs of a running container",
        "category": "Docker"
      },
      {
        "command": "vscode-docker.container.start",
        "title": "Run",
        "description": "Starts a container from an image",
        "category": "Docker"
      },
      {
        "command": "vscode-docker.container.start.azurecli",
        "title": "Azure CLI",
        "description": "Starts a container from the Azure CLI image and runs it interactively",
        "category": "Docker"
      },
      {
        "command": "vscode-docker.container.start.interactive",
        "title": "Run Interactive",
        "description": "Starts a container from an image and runs it interactively",
        "category": "Docker"
      },
      {
        "command": "vscode-docker.container.stop",
        "title": "Stop Container",
        "description": "Stop a running container",
        "category": "Docker"
      },
      {
        "command": "vscode-docker.createWebApp",
        "title": "Deploy Image to Azure App Service",
        "category": "Docker"
      },
      {
        "command": "vscode-docker.disconnectCustomRegistry",
        "title": "Disconnect from Private Registry",
        "category": "Docker"
      },
      {
        "command": "vscode-docker.dockerHubLogout",
        "title": "Docker Hub Logout",
        "category": "Docker"
      },
      {
        "command": "vscode-docker.explorer.refresh",
        "title": "Refresh Explorer",
        "category": "Docker",
        "icon": {
          "light": "images/light/refresh.svg",
          "dark": "images/dark/refresh.svg"
        }
      },
      {
        "command": "vscode-docker.image.build",
        "title": "Build Image",
        "description": "Build a Docker image from a Dockerfile",
        "category": "Docker"
      },
      {
        "command": "vscode-docker.image.inspect",
        "title": "Inspect Image",
        "description": "Inspect the metadata of a Docker image",
        "category": "Docker"
      },
      {
        "command": "vscode-docker.image.push",
        "title": "Push",
        "description": "Push an image to a registry",
        "category": "Docker"
      },
      {
        "command": "vscode-docker.image.remove",
        "title": "Remove Image",
        "description": "Remove a Docker image",
        "category": "Docker"
      },
      {
        "command": "vscode-docker.image.tag",
        "title": "Tag Image",
        "description": "Tag a Docker image",
        "category": "Docker"
      },
      {
        "command": "vscode-docker.setRegistryAsDefault",
        "title": "Set as Default Registry Path",
        "category": "Docker"
      },
      {
        "command": "vscode-docker.system.prune",
        "title": "System Prune",
        "category": "Docker",
        "icon": {
          "light": "images/light/prune.svg",
          "dark": "images/dark/prune.svg"
        }
      }
    ],
    "views": {
      "dockerView": [
        {
          "id": "dockerExplorer",
          "name": "Explorer",
          "when": "config.docker.showExplorer == true"
        }
      ]
    },
    "viewsContainers": {
      "activitybar": [
        {
          "icon": "images/docker.svg",
          "id": "dockerView",
          "title": "Docker"
        }
      ]
    }
  },
  "engines": {
    "vscode": "^1.26.0"
  },
  "scripts": {
    "vscode:prepublish": "npm run webpack-prod",
    "build": "tsc -p ./",
    "compile": "tsc -watch -p ./",
    "package": "vsce package",
    "lint": "tslint --project tsconfig.json -t verbose",
    "lint-fix": "tslint --project tsconfig.json -t verbose --fix",
    "postinstall": "node ./node_modules/vscode/bin/install",
    "pretest": "npm run build && npm run webpack",
    "test": "gulp test",
    "all": "npm i && npm run lint && npm test",
    "webpack": "gulp webpack-dev",
    "webpack-prod": "gulp webpack-prod",
    "webpack-profile": "webpack --profile --json --mode production > webpack-stats.json && echo Use http://webpack.github.io/analyse to analyze the stats"
  },
  "extensionDependencies": [
    "vscode.docker",
    "vscode.yaml"
  ],
  "devDependencies": {
    "@types/adm-zip": "^0.4.31",
    "@types/deep-equal": "^1.0.1",
    "@types/dockerode": "^2.5.5",
    "@types/fs-extra": "^5.0.4",
    "@types/glob": "5.0.35",
    "@types/keytar": "^4.0.1",
    "@types/mocha": "^5.2.5",
    "@types/node": "^8.10.34",
    "@types/request-promise-native": "^1.0.15",
    "@types/semver": "^5.5.0",
    "@types/xml2js": "^0.4.3",
    "adm-zip": "^0.4.11",
    "clean-webpack-plugin": "^0.1.19",
    "copy-webpack-plugin": "^4.5.4",
    "gulp": "^4.0.0",
    "gulp-decompress": "^2.0.2",
    "gulp-download": "^0.0.1",
    "mocha": "^5.2.0",
    "mocha-junit-reporter": "^1.18.0",
    "mocha-multi-reporters": "^1.1.7",
    "string-replace-webpack-plugin": "^0.1.3",
    "terser-webpack-plugin": "^1.2.1",
    "ts-loader": "^5.3.0",
    "ts-node": "^7.0.1",
    "tslint": "^5.11.0",
    "tslint-microsoft-contrib": "^6.0.0",
    "typescript": "^3.1.1",
    "umd-compat-loader": "^2.1.1",
    "vsce": "^1.51.1",
    "vscode": "^1.1.18",
    "webpack": "^4.25.1",
    "webpack-cli": "^3.1.2"
  },
  "dependencies": {
    "adal-node": "^0.1.28",
    "azure-arm-containerregistry": "^3.0.0",
    "azure-arm-resource": "^2.0.0-preview",
    "azure-arm-website": "^1.0.0-preview",
    "azure-storage": "^2.8.1",
    "clipboardy": "^1.2.3",
    "deep-equal": "^1.0.1",
    "dockerfile-language-server-nodejs": "^0.0.20",
    "dockerode": "^2.5.1",
    "fs-extra": "^6.0.1",
    "glob": "7.1.2",
    "gradle-to-js": "^1.0.1",
    "mac-ca": "^1.0.4",
    "moment": "^2.19.3",
    "ms-rest": "^2.3.8",
    "ms-rest-azure": "^2.5.9",
    "opn": "^5.2.0",
    "request": "^2.88.0",
    "request-promise-native": "^1.0.5",
    "semver": "^5.5.1",
    "tar": "^4.4.6",
    "vscode-azureextensionui": "^0.19.0",
    "vscode-languageclient": "^5.1.1",
    "win-ca": "^2.4.0",
    "xml2js": "^0.4.19"
  }
}<|MERGE_RESOLUTION|>--- conflicted
+++ resolved
@@ -1,10 +1,6 @@
 {
   "name": "vscode-docker",
-<<<<<<< HEAD
-  "version": "0.5.2-alpha",
-=======
-  "version": "0.5.2",
->>>>>>> 5c5a3b77
+  "version": "0.5.3-alpha",
   "publisher": "PeterJausovec",
   "displayName": "Docker",
   "description": "Adds syntax highlighting, commands, hover tips, and linting for Dockerfile and docker-compose files.",
